--- conflicted
+++ resolved
@@ -11,7 +11,7 @@
 
 namespace ChOgre {
 
-<<<<<<< HEAD
+
 	ChOgreApplication::ChOgreApplication() {
 		m_pRoot = new Ogre::Root("", "", "ChOgre.log");
 
@@ -310,331 +310,5 @@
 	void ChOgreApplication::logMessage(const std::string& Message, Ogre::LogMessageLevel lml, bool maskDebug) {
 		Ogre::LogManager::getSingleton().logMessage(Message, lml, maskDebug);
 	}
-=======
-ChOgreApplication::ChOgreApplication() {
-    m_pRoot = new Ogre::Root("", "", "ChOgre.log");
-
-    // NOTE: Probably terrible practice. Do better
-    {
-        typedef std::vector<std::string> __Strings_t__;
-
-        __Strings_t__ l_Plugins;
-
-        l_Plugins.push_back("RenderSystem_GL");
-        l_Plugins.push_back("Plugin_ParticleFX");
-        l_Plugins.push_back("Plugin_CgProgramManager");
-        l_Plugins.push_back("Plugin_OctreeSceneManager");
-        // l_tPlugins.push_back("Plugin_PCZSceneManager");
-        // l_tPlugins.push_back("Plugin_OctreeZone");
-        // l_tPlugins.push_back("Plugin_BSPSceneManager");
-
-        // NOTE: Again, this is straight from a tutorial, so this could probably be done better
-        {
-            __Strings_t__::iterator l_Iterator = l_Plugins.begin();
-            __Strings_t__::iterator l_IteratorEnd = l_Plugins.end();
-
-            for (l_Iterator; l_Iterator != l_IteratorEnd; l_Iterator++) {
-                std::string& l_PluginName = (*l_Iterator);
-
-                bool l_IsInDebugMode = OGRE_DEBUG_MODE;
-
-                if (l_IsInDebugMode) {
-                    l_PluginName.append("_d");
-                }
-                m_pRoot->loadPlugin(l_PluginName);
-            }
-        }
-    }
-
-    // NOTE: Just rewrite this entire function
-
-    {
-        const Ogre::RenderSystemList& l_RenderSystemList = m_pRoot->getAvailableRenderers();
-        if (l_RenderSystemList.size() == 0) {
-            logMessage("Sorry, no rendersystem was found.");
-        }
-
-        Ogre::RenderSystem* l_RenderSystem = l_RenderSystemList[0];
-        m_pRoot->setRenderSystem(l_RenderSystem);
-    }
-
-    {
-        m_pRoot->initialise(false, "", "");
-
-        m_pSceneManager = m_pRoot->createSceneManager(Ogre::ST_GENERIC, "MainSceneManager");
-
-        m_pChSystem = new chrono::ChSystem;
-        m_pScene = new ChOgreScene(m_pSceneManager, m_pChSystem);
-    }
-
-    {
-        Ogre::ResourceGroupManager::getSingleton().addResourceLocation("", "FileSystem");
-        Ogre::ResourceGroupManager::getSingleton().addResourceLocation(chrono::GetChronoDataPath() + "/unit_OGRE/",
-                                                                       "FileSystem");
-        // Ogre::ResourceGroupManager::getSingleton().addResourceLocation("assets/materials", "FileSystem");
-        // Ogre::ResourceGroupManager::getSingleton().addResourceLocation("assets/materials/programs", "FileSystem");
-        // Ogre::ResourceGroupManager::getSingleton().addResourceLocation("assets/materials/scripts", "FileSystem");
-        Ogre::ResourceGroupManager::getSingleton().addResourceLocation(
-            chrono::GetChronoDataPath() + "/unit_OGRE/materials/textures", "FileSystem");
-        // Ogre::ResourceGroupManager::getSingleton().addResourceLocation("assets/fonts/minecraftia", "FileSystem");
-        // Ogre::ResourceGroupManager::getSingleton().addResourceLocation("assets/materials/textures/nvidia",
-        // "FileSystem");
-        Ogre::ResourceGroupManager::getSingleton().addResourceLocation(
-            chrono::GetChronoDataPath() + "/unit_OGRE/models", "FileSystem");
-        Ogre::ResourceGroupManager::getSingleton().addResourceLocation(
-            chrono::GetChronoDataPath() + "/unit_OGRE/skyboxes/sky", "FileSystem");
-        // Ogre::ResourceGroupManager::getSingleton().addResourceLocation("assets/heightmaps", "FileSystem");
-        Ogre::ResourceGroupManager::getSingleton().addResourceLocation("assets/MyGUI_Media", "FileSystem");
-        // Ogre::ResourceGroupManager::getSingleton().addResourceLocation("assets/particle", "FileSystem");
-        // Ogre::ResourceGroupManager::getSingleton().addResourceLocation("assets/DeferredShadingMedia", "FileSystem");
-        // Ogre::ResourceGroupManager::getSingleton().addResourceLocation("assets/RTShaderLib", "FileSystem");
-        // Ogre::ResourceGroupManager::getSingleton().addResourceLocation("assets/RTShaderLib/materials", "FileSystem");
-        // Ogre::ResourceGroupManager::getSingleton().addResourceLocation("assets/materials/scripts/SSAO",
-        // "FileSystem");
-        // Ogre::ResourceGroupManager::getSingleton().addResourceLocation("assets/materials/textures/SSAO",
-        // "FileSystem");
-
-        Ogre::ResourceGroupManager::getSingleton().initialiseAllResourceGroups();
-    }
-
-    timestep_max = 0.05;
-    timestep_min = 0.001;
-    timestep = 0;
-    isRealTime = false;
-    isRunning = false;
-    WriteToFile = false;
-}
-
-ChOgreApplication::~ChOgreApplication() {
-    delete m_pCameraManager;
-    delete m_pScene;
-    delete m_pChSystem;
-    closeWindow();
-}
-
-int ChOgreApplication::startLoop(std::function<int()> _func) {
-    int l_run = 0;
-
-    isRunning = true;
-
-    double l_systemTimeIncriment = 0.0;
-
-    int l_frame = 0;
-    Ogre::TexturePtr rtt_texture = Ogre::TextureManager::getSingleton().createManual(
-        "RttTex", Ogre::ResourceGroupManager::DEFAULT_RESOURCE_GROUP_NAME, Ogre::TEX_TYPE_2D,
-        m_pRenderWindow->getWidth(), m_pRenderWindow->getHeight(), 0, Ogre::PF_R8G8B8, Ogre::TU_RENDERTARGET);
-    Ogre::RenderTexture* renderTexture = rtt_texture->getBuffer()->getRenderTarget();
-
-    renderTexture->addViewport(m_pViewport->getCamera());
-    renderTexture->getViewport(0)->setClearEveryFrame(true);
-    renderTexture->getViewport(0)->setBackgroundColour(Ogre::ColourValue::Black);
-    renderTexture->getViewport(0)->setOverlaysEnabled(false);
-
-    std::chrono::high_resolution_clock l_time;
-    auto l_start = l_time.now();
-    auto l_last = l_start;
-
-    while (l_run == 0) {
-        try {
-            m_pChSystem->DoFrameDynamics((l_systemTimeIncriment / 2.0));
-        } catch (std::exception e) {
-        }
-        try {
-            m_pChSystem->DoFrameDynamics((l_systemTimeIncriment / 2.0));
-        } catch (std::exception e) {
-        }
-
-        m_pInputManager->update();
-
-        if (m_pInputManager->WindowClose) {
-            l_run++;
-            break;
-        }
-
-        // m_pGUIManager->update();
-
-        l_run = _func();
-
-        m_pScene->update();
-
-        m_pViewport->update();
-
-        m_pRenderWindow->update(false);
-        m_pRenderWindow->swapBuffers();
-
-        m_pRoot->renderOneFrame();
-
-        m_pCamera->setAspectRatio(
-            (((float)(m_pViewport->getActualWidth())) / ((float)(m_pViewport->getActualHeight()))));
-
-        if (!isRealTime) {
-            l_systemTimeIncriment += timestep_max;
-            timestep = timestep_max;
-        } else {
-            l_systemTimeIncriment =
-                ((double)(std::chrono::duration_cast<std::chrono::milliseconds>(l_time.now() - l_start).count())) /
-                1000.0;  // converts standard library time difference to a double for Chrono
-
-            l_systemTimeIncriment =
-                l_systemTimeIncriment > timestep_max ? l_systemTimeIncriment += timestep_max : l_systemTimeIncriment;
-            l_systemTimeIncriment =
-                l_systemTimeIncriment < timestep_min ? l_systemTimeIncriment += timestep_min : l_systemTimeIncriment;
-
-            timestep =
-                ((double)(std::chrono::duration_cast<std::chrono::milliseconds>(l_time.now() - l_last).count())) /
-                1000.0;
-            l_last = l_time.now();
-        }
-
-        if (WriteToFile) {
-            std::string name;
-            std::string frame_count = std::to_string(l_frame);
-            std::string pad;
-
-            for (unsigned int i = 0; i < (6 - frame_count.size()); i++) {
-                pad += '0';
-            }
-
-            frame_count = pad + frame_count;
-
-            if (!OutputImageFolder.empty()) {
-                name = OutputImageFolder + "/frame" + frame_count + "time" + std::to_string(l_systemTimeIncriment) +
-                       ".png";
-            } else {
-                name = "frame" + frame_count + ".png";
-            }
-
-            renderTexture->update();
-            renderTexture->writeContentsToFile(name);
-            l_frame++;
-        }
-
-        Ogre::WindowEventUtilities::messagePump();
-    }
-    isRunning = false;
-
-    return l_run;
-}
-
-void ChOgreApplication::chronoThread() {
-    while (isRunning) {
-    }
-}
-
-Ogre::RenderWindow* ChOgreApplication::createWindow(std::string Title,
-                                                    uint32_t Width,
-                                                    uint32_t Height,
-                                                    uint8_t FSAA_Level,
-                                                    bool VSync,
-                                                    bool Fullscreen) {
-    Ogre::NameValuePairList l_Params;
-    l_Params["FSAA"] = std::to_string(FSAA_Level);
-    if (VSync) {
-        l_Params["vsync"] = "true";
-    } else {
-        l_Params["vsync"] = "false";
-    }
-    m_pRenderWindow = m_pRoot->createRenderWindow(Title, Width, Height, Fullscreen, &l_Params);
-
-    m_pCamera = m_pSceneManager->createCamera("MainCamera");
-
-    m_pViewport = m_pRenderWindow->addViewport(m_pCamera);
-    m_pViewport->setAutoUpdated(false);
-    m_pViewport->setBackgroundColour(Ogre::ColourValue(0.0f, 0.0f, 0.0f));
-
-    m_pCamera->setAspectRatio((((float)(m_pViewport->getActualWidth())) / ((float)(m_pViewport->getActualHeight()))));
-    m_pCamera->setNearClipDistance(5.0f);
-
-    m_pRenderWindow->setActive(true);
-    m_pRenderWindow->setAutoUpdated(false);
-
-    m_pCameraManager = new ChOgreCameraManager(m_pSceneManager, m_pViewport);
-
-    m_pRoot->clearEventTimes();
-
-    m_pInputManager = new ChOgre_SDLInputHandler(m_pRenderWindow);
-    m_pGUIManager = new ChOgreGUIManager(m_pRenderWindow, m_pSceneManager, m_pInputManager);
-
-    return m_pRenderWindow;
-}
-
-void ChOgreApplication::loadResourcePath(std::string Path, std::string Title) {
-    Ogre::ResourceGroupManager::getSingleton().addResourceLocation(Path, Title);
-    Ogre::ResourceGroupManager::getSingleton().initialiseResourceGroup(Title);
-}
-
-void ChOgreApplication::setCamera(ChOgreCamera* Camera) {
-    /*m_pCamera->setPosition(Camera->x, Camera->y, Camera->z);
-    if (!Camera->useAngles && !Camera->useQuaternions) {
-        m_pCamera->lookAt(Camera->wx, Camera->wy, Camera->wz);
-        //logMessage("Camera positioned at: " + std::to_string(Camera->x) + " " + std::to_string(Camera->y) + " " +
-    std::to_string(Camera->z) + "  Looking at: " + std::to_string(Camera->wx) + " " + std::to_string(Camera->wy) + " " +
-    std::to_string(Camera->wz));
-    }
-    else if (Camera->useAngles && !Camera->useQuaternions) {
-        auto _yaw = Ogre::Degree::Degree(Camera->yaw);
-        auto _pitch = Ogre::Degree::Degree(Camera->pitch);
-        m_pCamera->yaw(Ogre::Radian::Radian(_yaw));
-        m_pCamera->pitch(Ogre::Radian::Radian(_pitch));
-        //logMessage("Camera positioned at: " + std::to_string(Camera->x) + " " + std::to_string(Camera->y) + " " +
-    std::to_string(Camera->z) + "  Looking at: " + std::to_string(Camera->yaw) + " " + std::to_string(Camera->pitch));
-    }
-    else if (!Camera->useAngles && Camera->useQuaternions) {
-        m_pCamera->rotate(Ogre::Quaternion(Camera->rot.e0, Camera->rot.e1, Camera->rot.e2, Camera->rot.e3));
-    }*/
-}
-
-void ChOgreApplication::setVSync(bool VSync) {
-    isVSyncEnabled = VSync;
-    m_pRenderWindow->setVSyncEnabled(isVSyncEnabled);
-    m_pRenderWindow->setVSyncInterval(60);
-}
-
-void ChOgreApplication::closeWindow() {
-    if (m_pRenderWindow) {
-        if (!m_pRenderWindow->isClosed()) {
-            m_pSceneManager->destroyAllCameras();
-            m_pSceneManager->destroyAllManualObjects();
-            m_pSceneManager->destroyAllEntities();
-
-            m_pRenderWindow->removeAllViewports();
-            m_pRenderWindow->destroy();
-        }
-        delete m_pRenderWindow;
-        delete m_pInputManager;
-    }
-}
-
-ChOgreCameraManager* ChOgreApplication::getCameraManager() {
-    return m_pCameraManager;
-}
-
-ChOgreScene* ChOgreApplication::getScene() {
-    return m_pScene;
-}
-
-ChOgre_SDLInputHandler* ChOgreApplication::getInputManager() {
-    return m_pInputManager;
-}
-
-ChOgreGUIManager* ChOgreApplication::getGUIManager() {
-    return m_pGUIManager;
-}
-
-Ogre::RenderWindow* ChOgreApplication::getWindow() {
-    return m_pRenderWindow;
-}
-
-Ogre::SceneManager* ChOgreApplication::getSceneManager() {
-    return m_pSceneManager;
-}
-
-chrono::ChSystem* ChOgreApplication::getChSystem() {
-    return m_pChSystem;
-}
-
-void ChOgreApplication::logMessage(const std::string& Message, Ogre::LogMessageLevel lml, bool maskDebug) {
-    Ogre::LogManager::getSingleton().logMessage(Message, lml, maskDebug);
-}
->>>>>>> 00243cad
+
 }