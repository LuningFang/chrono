// =============================================================================
// PROJECT CHRONO - http://projectchrono.org
//
// Copyright (c) 2019 projectchrono.org
// All rights reserved.
//
// Use of this source code is governed by a BSD-style license that can be found
// in the LICENSE file at the top level of the distribution and at
// http://projectchrono.org/license-chrono.txt.
//
// =============================================================================
// Authors: Conlain Kelly, Nic Olsen, Dan Negrut, Radu Serban
// =============================================================================

#pragma once

#include <cstddef>
#include <functional>
#include <string>
#include <vector>
#include <algorithm>
#include <cmath>

#include "chrono_gpu/ChApiGpu.h"
#include "chrono_gpu/ChGpuDefines.h"
#include "chrono_gpu/physics/ChGpuBoundaryConditions.h"
#include "chrono_gpu/cuda/ChGpuCUDAalloc.hpp"

typedef unsigned char not_stupid_bool;

namespace chrono {
namespace gpu {

/// <summary>
/// ChSolverStateData contains information that pertains the solver, at a certain point in time. It contains
/// information about the current sim time, current time step, max number of spheres in each SD, etc.
/// This is the type of information that changes (or not) from time step to time step.
/// </summary>
class ChSolverStateData {
  private:
    /// variable stores at each time step the largest number of spheres in any domain; this is useful when deciding
    /// on the number of threads in a block for a kernel call. It is also useful to settle once and for all whether
    /// we exceed the threshold MAX_COUNT_OF_SPHERES_PER_SD. Avoids having these checks in the kernel. Stored in
    /// managed memory.
    unsigned int* pMaxNumberSpheresInAnySD;
    unsigned int crntMaxNumberSpheresInAnySD;  // redundant with info above, but info above is on the device
    unsigned int largestMaxNumberSpheresInAnySD_thusFar;

    /// vector of unsigned int that lives on the device; used by CUB or by anybody else that needs scrap space.
    /// Please pay attention to the type the vector stores.
    std::vector<char, cudallocator<char>> deviceScratchSpace;

    /// current integration time step
    float crntStepSize_SU;  // DN: needs to be brought here from GranParams
    float crntSimTime_SU;   // DN: needs to be brought here from GranParams
  public:
    ChSolverStateData() {
        cudaMallocManaged(&pMaxNumberSpheresInAnySD, sizeof(unsigned int));
        largestMaxNumberSpheresInAnySD_thusFar = 0;
    }
    ~ChSolverStateData() { cudaFree(pMaxNumberSpheresInAnySD); }
    inline unsigned int* pMM_maxNumberSpheresInAnySD() {
        return pMaxNumberSpheresInAnySD;  ///< returns pointer to managed memory
    }
    /// keep track of the largest number of spheres that touched an SD thus far into the simulation
    inline void recordCrntMaxNumberSpheresInAnySD(unsigned int someVal) {
        crntMaxNumberSpheresInAnySD = someVal;
        if (someVal > largestMaxNumberSpheresInAnySD_thusFar)
            largestMaxNumberSpheresInAnySD_thusFar = someVal;
    }
    /// reports the largest number of spheres that touched any SD thus far into the simulation
    inline unsigned int MaxNumberSpheresInAnySDThusFar() const { return largestMaxNumberSpheresInAnySD_thusFar; }
    /// reports the largest number of spheres that touched any SD at the most recent broadphase CD function call
    inline unsigned int currentMaxNumberSpheresInAnySD() const { return crntMaxNumberSpheresInAnySD; }

    /// return raw pointer to swath of device memory that is at least "sizeNeeded" large
    inline char* pDeviceMemoryScratchSpace(size_t sizeNeeded) {
        if (deviceScratchSpace.size() < sizeNeeded) {
            deviceScratchSpace.resize(sizeNeeded, 0);
        }
        return deviceScratchSpace.data();
    }
};

// Underlying implementation of the Chrono::Gpu system.
// used to control and dispatch the GPU sphere-only solver.
class ChSystemGpu_impl {
  public:
    virtual ~ChSystemGpu_impl();

  protected:
    /// Structure with simulation parameters for sphere-based granular dynamics.
    /// This structure is stored in CUDA unified memory so that it can be accessed from both host and device.
    struct GranParams {
<<<<<<< HEAD
        // parameters associated with wave propagation test
=======
>>>>>>> 1f0cbb38
        float F_ext_ratio;
        unsigned int top_center_sphereID;
        float grav_mag;

        float stepSize_SU;  ///< Timestep in SU

        CHGPU_FRICTION_MODE friction_mode;      ///< Which friction mode is active for the simulation
        CHGPU_ROLLING_MODE rolling_mode;        ///< Which rolling resistance model is active
        CHGPU_TIME_INTEGRATOR time_integrator;  ///< Which time integrator is active

        /// Ratio of normal force to peak tangent force, also arctan(theta) where theta is the friction angle
        /// sphere-to-sphere
        float static_friction_coeff_s2s;
        /// Ratio of normal force to peak tangent force, also arctan(theta) where theta is the friction angle
        /// sphere-to-wall
        float static_friction_coeff_s2w;

        float rolling_coeff_s2s_SU;  ///< Coefficient of rolling resistance sphere-to-sphere
        float rolling_coeff_s2w_SU;  ///< Coefficient of rolling resistance sphere-to-wall

        float spinning_coeff_s2s_SU;  ///< Coefficient of spinning resistance sphere-to-sphere
        float spinning_coeff_s2w_SU;  ///< Coefficient of spinning resistance sphere-to-wall

        float Gamma_n_s2s_SU;  ///< sphere-to-sphere normal contact damping coefficient, expressed in SU
        float Gamma_n_s2w_SU;  ///< sphere-to-wall normal contact damping coefficient, expressed in SU
        float Gamma_t_s2s_SU;  ///< sphere-to-sphere tangent contact damping coefficient, expressed in SU
        float Gamma_t_s2w_SU;  ///< sphere-to-wall tangent contact damping coefficient, expressed in SU

        float K_n_s2s_SU;  ///< sphere-to-sphere normal contact stiffness, expressed in SU
        float K_n_s2w_SU;  ///< sphere-to-wall normal contact stiffness, expressed in SU
        float K_t_s2s_SU;  ///< sphere-to-sphere tangent contact stiffness, expressed in SU
        float K_t_s2w_SU;  ///< sphere-to-wall tangent contact stiffness, expressed in SU

        /// use material-based property
        bool use_mat_based = false;

        /// effective sphere-to-sphere youngs modulus, expressed in SU
        float E_eff_s2s_SU;
        /// effective sphere-to-wall youngs modulus, expressed in SU
        float E_eff_s2w_SU;

        /// effective sphere-to-sphere shear modulus, expressed in SU
        float G_eff_s2s_SU;
        /// effective sphere-to-wall shear modulus, expressed in SU
        float G_eff_s2w_SU;

        /// effective sphere-to-sphere coefficient of restitution, expressed in SU
        float COR_s2s_SU;
        /// effective sphere-to-wall coefficient of restitution, expressed in SU
        float COR_s2w_SU;

        unsigned int sphereRadius_SU;  ///< Radius of the sphere, expressed in SU
        float sphereInertia_by_r;      ///< Moment of inertia of a sphere, normalized by the radius, expressed in SU

        unsigned int SD_size_X_SU;  ///< X-dimension of each subdomain box, expressed in SU
        unsigned int SD_size_Y_SU;  ///< Y-dimension of each subdomain box, expressed in SU
        unsigned int SD_size_Z_SU;  ///< Z-dimension of each subdomain box, expressed in SU

        unsigned int nSpheres;  ///< Total number of spheres in system, used for boundary condition multistep friction
        unsigned int nSDs;      ///< Total number of subdomains

        unsigned int nSDs_X;  ///< X-dimension of the big domain box in multiples of subdomains
        unsigned int nSDs_Y;  ///< Y-dimension of the big domain box in multiples of subdomains
        unsigned int nSDs_Z;  ///< Z-dimension of the big domain box in multiples of subdomains

        int64_t max_x_pos_unsigned;  ///< Maximum X dimension in the big domain frame ((int64_t)SD_size_X_SU * nSDs_X)
        int64_t max_y_pos_unsigned;  ///< Maximum Y dimension in the big domain frame ((int64_t)SD_size_Y_SU * nSDs_Y)
        int64_t max_z_pos_unsigned;  ///< Maximum Z dimension in the big domain frame ((int64_t)SD_size_Z_SU * nSDs_Z)

        float gravAcc_X_SU;  ///< X gravity in SU
        float gravAcc_Y_SU;  ///< Y gravity in SU
        float gravAcc_Z_SU;  ///< Z gravity in SU

        int64_t BD_frame_X;  ///< The bottom-left corner xPos of the big domain
        int64_t BD_frame_Y;  ///< The bottom-left corner yPos of the big domain
        int64_t BD_frame_Z;  ///< The bottom-left corner zPos of the big domain

        int64_t BD_offset_X;  /// X offset of big domain from its original frame; allows the subdomain to move
        int64_t BD_offset_Y;  /// Y offset of big domain from its original frame; allows the subdomain to move
        int64_t BD_offset_Z;  /// Z offset of big domain from its original frame; allows the subdomain to move

        float cohesionAcc_s2s;  ///< Constant acceleration of sphere-to-sphere cohesion
        float adhesionAcc_s2w;  ///< Accleration of adhesion

        double LENGTH_UNIT;  ///< 1 / C_L. Any length expressed in SU is a multiple of LENGTH_UNIT
        double TIME_UNIT;    ///< 1 / C_T. Any time quantity in SU is measured as a positive multiple of TIME_UNIT
        double MASS_UNIT;    ///< 1 / C_M. Any mass quantity is measured as a positive multiple of MASS_UNIT

        /// Make clear that the underlying assumption is unit SU mass
        constexpr static float sphere_mass_SU = 1.f;

        /// Used as a safety check to determine whether a system has lost stability
        float max_safe_vel = (float)UINT_MAX;

        bool recording_contactInfo = false;  ///< recording contact info
    };

    /// Structure of pointers to kinematic quantities of the ChSystemGpu_impl.
    /// These pointers must be in device-accessible memory.
    struct SphereData {
        int* sphere_local_pos_X;  ///< X position relative to owner subdomain in unified memory
        int* sphere_local_pos_Y;  ///< Y position relative to owner subdomain in unified memory
        int* sphere_local_pos_Z;  ///< Z position relative to owner subdomain in unified memory

        float* pos_X_dt;  ///< X velocity in unified memory
        float* pos_Y_dt;  ///< Y velocity in unified memory
        float* pos_Z_dt;  ///< Z velocity in unified memory

        float* sphere_Omega_X;  ///< X angular velocity in unified memory. Only used if friction is present
        float* sphere_Omega_Y;  ///< Y angular velocity in unified memory. Only used if friction is present
        float* sphere_Omega_Z;  ///< Z angular velocity in unified memory. Only used if friction is present

        float* sphere_acc_X;  ///< X angular acceleration in unified memory
        float* sphere_acc_Y;  ///< Y angular acceleration in unified memory
        float* sphere_acc_Z;  ///< Z angular acceleration in unified memory

        float* sphere_ang_acc_X;  ///< X angular acceleration in unified memory
        float* sphere_ang_acc_Y;  ///< Y angular acceleration in unified memory
        float* sphere_ang_acc_Z;  ///< Z angular acceleration in unified memory

        float* sphere_acc_X_old;  ///< Previous step X acceleration for multistep integrators
        float* sphere_acc_Y_old;  ///< Previous step Y acceleration for multistep integrators
        float* sphere_acc_Z_old;  ///< Previous step Z acceleration for multistep integrators

        float* sphere_ang_acc_X_old;  ///< Previous step X angular acceleration for multistep integrators
        float* sphere_ang_acc_Y_old;  ///< Previous step Y angular acceleration for multistep integrators
        float* sphere_ang_acc_Z_old;  ///< Previous step Z angular acceleration for multistep integrators

        not_stupid_bool* sphere_fixed;  ///< Flags indicating whether or not a sphere is fixed

        float* sphere_stats_buffer;  ///< A buffer array that can store any quantity that the user wish to reduce
        unsigned int*
            sphere_stats_buffer_int;  ///< A buffer array that stores int-valued sys info that the user quarries

        unsigned int* contact_partners_map;   ///< Contact partners for each sphere. Only in frictional simulations
        not_stupid_bool* contact_active_map;  ///< Whether the frictional contact at an index is active
        float3* contact_history_map;  ///< Tangential history for a given contact pair. Only for multistep friction
        float* contact_duration;      ///< Duration of persistent contact between pairs

        float3* normal_contact_force;       ///< Track normal contact force
        float3* tangential_friction_force;  ///< Track sliding friction force
        float3* rolling_friction_torque;    ///< Track rolling friction force
        float* char_collision_time;         ///< Track characteristic collision time
        float3* v_rot_array;                ///< Track v_rot array

        unsigned int* SD_NumSpheresTouching;         ///< Number of particles touching each subdomain
        unsigned int* SD_SphereCompositeOffsets;     ///< Offset of each subdomain in the big composite array
        unsigned int* SD_SphereCompositeOffsets_SP;  ///< like SD_SphereCompositeOffsets, scratch pad (SP) used
        unsigned int* spheres_in_SD_composite;       ///< Big composite array of sphere-subdomain membership

        unsigned int* sphere_owner_SDs;  ///< List of owner subdomains for each sphere
    };

    // The system is not default-constructible
    ChSystemGpu_impl() = delete;

    /// Construct Chrono::Gpu system with given sphere radius, density, big domain dimensions and the frame origin.
    ChSystemGpu_impl(float sphere_rad, float density, float3 boxDims, float3 O);

    /// Create big domain walls out of plane boundary conditions
    void CreateWallBCs();

    /// Create an axis-aligned sphere boundary condition
    size_t CreateBCSphere(float center[3], float radius, bool outward_normal, bool track_forces, float mass);

    /// Create an z-axis aligned cone boundary condition
    size_t CreateBCConeZ(float cone_tip[3],
                         float slope,
                         float hmax,
                         float hmin,
                         bool outward_normal,
                         bool track_forces);

    /// Create plane boundary condition
    /// Instead of always push_back, you can select a position in vector to store the BC info: this is for reserved BCs
    /// (box domain BCs) only. And if the position is SIZE_MAX then the behavior is push_back.
    size_t CreateBCPlane(float plane_pos[3], float plane_normal[3], bool track_forces, size_t position = SIZE_MAX);

    /// Create customized bc plate
    size_t CreateCustomizedPlate(float plate_pos_center[3], float plate_normal[3], float hdim_y);

    /// Create an z-axis aligned cylinder boundary condition
    size_t CreateBCCylinderZ(float center[3], float radius, bool outward_normal, bool track_forces);

    /// Disable a boundary condition by its ID, returns false if the BC does not exist
    bool DisableBCbyID(size_t BC_id) {
        size_t max_id = BC_params_list_SU.size();
        if (BC_id >= max_id) {
            printf("ERROR: Trying to disable invalid BC ID %zu\n", BC_id);
            return false;
        }

        if (BC_id <= NUM_RESERVED_BC_IDS - 1) {
            printf("ERROR: Trying to modify reserved BC ID %zu\n", BC_id);
            return false;
        }
        BC_params_list_UU.at(BC_id).active = false;
        BC_params_list_SU.at(BC_id).active = false;
        return true;
    }

    /// Enable a boundary condition by its ID, returns false if the BC does not exist
    bool EnableBCbyID(size_t BC_id) {
        size_t max_id = BC_params_list_SU.size();
        if (BC_id >= max_id) {
            printf("ERROR: Trying to enable invalid BC ID %zu\n", BC_id);
            return false;
        }
        if (BC_id <= NUM_RESERVED_BC_IDS - 1) {
            printf("ERROR: Trying to modify reserved BC ID %zu\n", BC_id);
            return false;
        }
        BC_params_list_UU.at(BC_id).active = true;
        BC_params_list_SU.at(BC_id).active = true;
        return true;
    }

    /// Enable a boundary condition by its ID, returns false if the BC does not exist
    bool SetBCOffsetFunction(size_t BC_id, const GranPositionFunction& offset_function) {
        size_t max_id = BC_params_list_SU.size();
        if (BC_id >= max_id) {
            printf("ERROR: Trying to set offset function for invalid BC ID %zu\n", BC_id);
            return false;
        }
        if (BC_id <= NUM_RESERVED_BC_IDS - 1) {
            printf("ERROR: Trying to modify reserved BC ID %zu\n", BC_id);
            return false;
        }
        BC_offset_function_list.at(BC_id) = offset_function;
        BC_params_list_UU.at(BC_id).fixed = false;
        BC_params_list_SU.at(BC_id).fixed = false;
        return true;
    }

    /// Prescribe the motion of the big domain, allows wavetank-style simulations
    void setBDWallsMotionFunction(const GranPositionFunction& pos_fn) {
        BDOffsetFunction = pos_fn;
        BC_offset_function_list.at(BD_WALL_ID_X_BOT) = pos_fn;
        BC_offset_function_list.at(BD_WALL_ID_X_TOP) = pos_fn;
        BC_offset_function_list.at(BD_WALL_ID_Y_BOT) = pos_fn;
        BC_offset_function_list.at(BD_WALL_ID_Y_TOP) = pos_fn;
        BC_offset_function_list.at(BD_WALL_ID_Z_BOT) = pos_fn;
        BC_offset_function_list.at(BD_WALL_ID_Z_TOP) = pos_fn;
    }

    // Copy back the subdomain device data and save it to a file for error checking on the priming kernel
    //// RADU: is this function going to be implemented?!?
    ////void checkSDCounts(std::string ofile, bool write_out, bool verbose) const;

    /// Get the max z position of the spheres, allows easier co-simulation. True for getting max Z, false for getting
    /// minimum Z.
    double GetMaxParticleZ(bool getMax = true);

    /// Get the number of particles that are higher than a given Z coordinate
    unsigned int GetNumParticleAboveZ(float ZValue);

    /// Get the number of particles that are higher than a given X coordinate
    unsigned int GetNumParticleAboveX(float XValue);

    /// Return the total kinetic energy of all particles.
    float ComputeTotalKE();

    /// Return the squared sum of the 3 arrays.
    float computeArray3SquaredSum(std::vector<float, cudallocator<float>>& arrX,
                                  std::vector<float, cudallocator<float>>& arrY,
                                  std::vector<float, cudallocator<float>>& arrZ,
                                  size_t nSpheres);

    /// Return particle position.
    float3 GetParticlePosition(int nSphere) const;

    /// Set particle position
    void SetParticlePosition(int nSphere, double3 position);

    /// return absolute velocity
    float getAbsVelocity(int nSphere);

    // whether or not the particle is fixed
    bool IsFixed(int nSphere) const;

    /// Return particle linear velocity.
    float3 GetParticleLinVelocity(int nSphere) const;

    /// Return particle angular velocity.
    float3 GetParticleAngVelocity(int nSphere) const;

    /// Return particle acceleration
    float3 GetParticleLinAcc(int nSphere) const;

    /// Return number of particle-particle contacts.
    int GetNumContacts() const;

    /// set up wave propagation test parameters
    void setWavePropagationParameters(int sphereID, float forceRatio, float gravity);
    
    /// Return position of BC plane.
    float3 GetBCPlanePosition(size_t plane_id) const;

    /// return position of BC sphere
    float3 GetBCSpherePosition(size_t bc_id) const;

    /// set bc sphere position
    void SetBCSpherePosition(size_t bc_id, const float3 pos);

    /// set bc sphere vleocity
    void SetBCSphereVelocity(size_t bc_id, const float3 velo);

    /// return velocity of BC sphere
    float3 GetBCSphereVelocity(size_t bc_id) const;

    /// Get the reaction forces on a boundary by ID, returns false if the forces are invalid (bad BC ID)
    bool GetBCReactionForces(size_t BC_id, float3& force) const;

    /// Set initial particle positions. MUST be called only once and MUST be called before initialize
    void SetParticles(const std::vector<float3>& points,
                      const std::vector<float3>& vels = std::vector<float3>(),
                      const std::vector<float3>& ang_vels = std::vector<float3>());

    /// set particle velocity, can be called during the simulation
    void SetParticleVelocity(int id, const double3& velocity);

    void SetBCPlaneRotation(size_t plane_id, double3 rotation_center, double3 rotation_omega);

    /// Advance simulation by duration in user units, return actual duration elapsed
    /// Requires initialize() to have been called
    virtual double AdvanceSimulation(float duration);

    // wave propagation related parameters
    void setWavePropagationParameters(int sphereID, float forceRatio, float gravity);

    /// This method figures out how big a SD is, and how many SDs are going to be necessary
    /// in order to cover the entire BD.
    /// Nomenclature: BD: Big domain, SD: Sub-domain.
    void partitionBD();

    /// Copy constant sphere data to device
    void copyConstSphereDataToDevice();

    /// Reset binning and broadphase info
    void resetBroadphaseInformation();
    /// Reset sphere accelerations
    void resetSphereAccelerations();

    /// Reset sphere-wall forces
    void resetBCForces();

    /// Collect all the sphere data into the member struct
    void packSphereDataPointers();

    /// Run the first sphere broadphase pass to get things started
    void runSphereBroadphase();

    /// Wrap the device helper function
    int3 getSDTripletFromID(unsigned int SD_ID) const;

    /// Create a helper to do sphere initialization
    void initializeSpheres();

    /// Sorts particle positions spatially in order to improve memory efficiency
    void defragment_initial_positions();

    /// Sorts the user-provided contact history array in the order determined by defragment_initial_positions(),
    /// if that is called
    void defragment_friction_history(unsigned int history_offset);

    /// Setup sphere data, initialize local coords
    void setupSphereDataStructures();

    /// Helper function to convert a position in UU to its SU representation while also changing data type
    template <typename T1, typename T2>
    T1 convertToPosSU(T2 val) {
        return (T1)(val / gran_params->LENGTH_UNIT);
    }

    /// convert all BCs from UU to SU
    void convertBCUnits();

    /// Max velocity of all particles in system
    float get_max_vel() const;

    /// Get the maximum stiffness term in the system
    virtual double get_max_K() const;

    /// This method defines the mass, time, length Simulation Units. It also sets several other constants that enter the
    /// scaling of various physical quantities set by the user.
    virtual void switchToSimUnits();

    /// combine material properties of two types to get effective ones
    void combineMaterialSurface();

    /// Set the position function of a boundary condition and account for the offset
    void setBCOffset(const BC_type&,
                     const BC_params_t<float, float3>& params_UU,
                     BC_params_t<int64_t, int64_t3>& params_SU,
                     double3 offset_UU);

    /// Update positions of each boundary condition using prescribed functions
    void updateBCPositions();

    /// Write particle positions, vels and ang vels to a file stream (based on a format)
    void WriteRawParticles(std::ofstream& ptFile) const;
    void WriteCsvParticles(std::ofstream& ptFile) const;
    void WriteChPFParticles(std::ofstream& ptFile) const;
#ifdef USE_HDF5
    void WriteH5Particles(H5::H5File& ptFile) const;
#endif

    /// Write contact info file
    void WriteContactInfoFile(const std::string& outfilename) const;

    /// Get rolling friction torque between body i and j, return 0 if not in contact
    float3 getRollingFrictionTorque(int i, int j);

    /// get rolling friction v_rot
    float3 getRollingVrot(int i, int j);

    /// get rolling characterisitc contact time
    float getRollingCharContactTime(int i, int j);

    /// Get tangential friction force between body i and j, return 0 if not in contact
    float3 getSlidingFrictionForce(int i, int j);

    /// Get normal friction force between body i and j, return 0 if not in contact
    float3 getNormalForce(int i, int j);

    /// get list of neighbors in contact with particle ID
    void getNeighbors(int ID, std::vector<int>& neighborList);

    /// Rough estimate of the total amount of memory used by the system.
    size_t EstimateMemUsage() const;

    // Conversion factors from SU to UU
    /// 1 / C_L. Any length expressed in SU is a multiple of SU2UU
    double LENGTH_SU2UU;
    /// 1 / C_T. Any time quantity in SU is measured as a positive multiple of TIME_SU2UU
    double TIME_SU2UU;
    /// 1 / C_M. Any mass quantity is measured as a positive multiple of MASS_SU2UU.
    double MASS_SU2UU;
    /// 1 / C_F. Any force quantity is measured as a multiple of FORCE_SU2UU.
    double FORCE_SU2UU;
    /// 1 / C_tau. Any torque quantity is measured as a multiple of TORQUE_SU2UU.
    double TORQUE_SU2UU;
    /// 1 / C_v. Any velocity quantity is measured as a multiple of VEL_SU2UU.
    double VEL_SU2UU;

    // Tuning for non-dimensionalization
    /// Safety factor on simulation time
    unsigned int psi_T;

    /// Safety factor on space adim
    unsigned int psi_L;

    /// Fraction of sphere radius which gives an upper bound on the length unit
    float psi_R;

    /// Holds the sphere and big-domain-related params in unified memory
    GranParams* gran_params;

    /// Holds system degrees of freedom
    SphereData* sphere_data;

    /// Contains information about the status of the granular simulator (solver)
    ChSolverStateData stateOfSolver_resources;

    /// Allows the code to be very verbose for debugging
    CHGPU_VERBOSITY verbosity;

    /// If dividing the longest box dimension into INT_MAX pieces gives better resolution than the deformation-based
    /// scaling, do that.
    bool use_min_length_unit;

    /// If true, on Initialize(), the order of particles will be re-arranged so those in the same SD locate close to
    /// each other
    bool defragment_on_start = true;

    /// Bit flags indicating what fields to write out during WriteParticleFile
    /// Set with the CHGPU_OUTPUT_FLAGS enum
    unsigned int output_flags;

    /// How to write the output files?
    /// Default is CSV
    CHGPU_OUTPUT_MODE file_write_mode;

    /// Number of discrete elements
    unsigned int nSpheres;
    /// Number of subdomains
    unsigned int nSDs;

    // Use CUDA allocator written by Colin Vanden Heuvel
    // Could hit system performance if there's not a lot of RAM
    // Makes somewhat faster memcpys
    /// Store X positions relative to owner subdomain in unified memory
    std::vector<int, cudallocator<int>> sphere_local_pos_X;
    /// Store Y positions relative to owner subdomain in unified memory
    std::vector<int, cudallocator<int>> sphere_local_pos_Y;
    /// Store Z positions relative to owner subdomain in unified memory
    std::vector<int, cudallocator<int>> sphere_local_pos_Z;
    /// Store X velocity in unified memory
    std::vector<float, cudallocator<float>> pos_X_dt;
    /// Store Y velocity in unified memory
    std::vector<float, cudallocator<float>> pos_Y_dt;
    /// Store Z velocity in unified memory
    std::vector<float, cudallocator<float>> pos_Z_dt;

    /// Store X angular velocity (axis and magnitude in one vector) in unified memory
    std::vector<float, cudallocator<float>> sphere_Omega_X;
    /// Store Y angular velocity (axis and magnitude in one vector) in unified memory
    std::vector<float, cudallocator<float>> sphere_Omega_Y;
    /// Store Z angular velocity (axis and magnitude in one vector) in unified memory
    std::vector<float, cudallocator<float>> sphere_Omega_Z;

    /// Store X acceleration in unified memory
    std::vector<float, cudallocator<float>> sphere_acc_X;
    /// Store Y acceleration in unified memory
    std::vector<float, cudallocator<float>> sphere_acc_Y;
    /// Store Z acceleration in unified memory
    std::vector<float, cudallocator<float>> sphere_acc_Z;

    /// Store X angular acceleration (axis and magnitude in one vector) in unified memory
    std::vector<float, cudallocator<float>> sphere_ang_acc_X;
    /// Store Y angular acceleration (axis and magnitude in one vector) in unified memory
    std::vector<float, cudallocator<float>> sphere_ang_acc_Y;
    /// Store Z angular acceleration (axis and magnitude in one vector) in unified memory
    std::vector<float, cudallocator<float>> sphere_ang_acc_Z;

    /// X acceleration history used for the Chung integrator in unified memory
    std::vector<float, cudallocator<float>> sphere_acc_X_old;
    /// Y acceleration history used for the Chung integrator in unified memory
    std::vector<float, cudallocator<float>> sphere_acc_Y_old;
    /// Z acceleration history used for the Chung integrator in unified memory
    std::vector<float, cudallocator<float>> sphere_acc_Z_old;
    /// X angular acceleration history used for the Chung integrator in unified memory
    std::vector<float, cudallocator<float>> sphere_ang_acc_X_old;
    /// Y angular acceleration history used for the Chung integrator in unified memory
    std::vector<float, cudallocator<float>> sphere_ang_acc_Y_old;
    /// Z angular acceleration history used for the Chung integrator in unified memory
    std::vector<float, cudallocator<float>> sphere_ang_acc_Z_old;

    /// Fixity of each sphere
    std::vector<not_stupid_bool, cudallocator<not_stupid_bool>> sphere_fixed;

    /// A buffer array that can store any derived quantity from particles. When users quarry a quantity (such as kinetic
    /// energy using GetParticleKineticEnergy), this array is used to store that particle-wise quantity, and then
    /// potentially reduced via CUB.
    std::vector<float, cudallocator<float>> sphere_stats_buffer;
    std::vector<unsigned int, cudallocator<unsigned int>> sphere_stats_buffer_int;

    /// Set of contact partners for each sphere. Only used in frictional simulations
    std::vector<unsigned int, cudallocator<unsigned int>> contact_partners_map;
    /// Whether the frictional contact at an index is active
    std::vector<not_stupid_bool, cudallocator<not_stupid_bool>> contact_active_map;
    /// Tracks the tangential history vector for a given contact pair. Only used in multistep friction
    std::vector<float3, cudallocator<float3>> contact_history_map;
    /// Tracks the duration of contact between contact pairs. Only used in multistep friction
    std::vector<float, cudallocator<float>> contact_duration;
    /// Tracks the normal contact force for a given contact pair
    std::vector<float3, cudallocator<float3>> normal_contact_force;
    /// Tracks the tangential contact force for a given contact pair
    std::vector<float3, cudallocator<float3>> tangential_friction_force;
    /// Tracks the rolling resistance for a given contact pair
    std::vector<float3, cudallocator<float3>> rolling_friction_torque;
    /////////////////////DEBUG PURPOSE///////////////////////////
    /// Tracks the characteristic contact time for a given contact pair
    std::vector<float, cudallocator<float>> char_collision_time;
    /// Tracks v_rot
    std::vector<float3, cudallocator<float3>> v_rot_array;

    /// X gravity in user units
    float X_accGrav;
    /// Y gravity in user units
    float Y_accGrav;
    /// Z gravity in user units
    float Z_accGrav;

    /// Entry "i" says how many spheres touch subdomain i
    std::vector<unsigned int, cudallocator<unsigned int>> SD_NumSpheresTouching;
    ///  Entry "i" says where spheres touching ith SD are stored in the big composite array (the offset)
    std::vector<unsigned int, cudallocator<unsigned int>> SD_SphereCompositeOffsets;
    /// Scratch area, needed to populate data in the big composite array
    std::vector<unsigned int, cudallocator<unsigned int>> SD_SphereCompositeOffsets_ScratchPad;
    /// Array with the IDs of the spheres touching each SD associated with the box; organized SD after SD
    std::vector<unsigned int, cudallocator<unsigned int>> spheres_in_SD_composite;

    /// List of owner subdomains for each sphere
    std::vector<unsigned int, cudallocator<unsigned int>> sphere_owner_SDs;

    /// User provided timestep in UU
    float stepSize_UU;

    /// SU (adimensional) value of time step
    float stepSize_SU;

    /// how is the system integrated through time?
    CHGPU_TIME_INTEGRATOR time_integrator;

    /// Total time elapsed since beginning of simulation
    float elapsedSimTime;

    /// Normal stiffness for sphere-to-sphere contact (Hertzian spring constant)
    double K_n_s2s_UU;

    /// Normal stiffness for sphere-to-wall contact (Hertzian spring constant)
    double K_n_s2w_UU;

    /// Normal damping for sphere-to-sphere
    double Gamma_n_s2s_UU;

    /// Normal damping for sphere-to-wall
    double Gamma_n_s2w_UU;

    /// Tangential stiffness for sphere-to-sphere (Hertzian spring constant
    double K_t_s2s_UU;

    /// Tangential stiffness for sphere-to-wall (Hertzian spring constant
    double K_t_s2w_UU;

    /// Tangential damping for sphere-to-sphere
    double Gamma_t_s2s_UU;

    /// Tangential damping for sphere-to-wall
    double Gamma_t_s2w_UU;

    /// material based property: youngs modulus, poisson ratio, cor
    bool use_mat_based = false;

    double YoungsModulus_sphere_UU;
    double YoungsModulus_wall_UU;
    double YoungsModulus_mesh_UU;

    double COR_sphere_UU;
    double COR_wall_UU;
    double COR_mesh_UU;

    double PoissonRatio_sphere_UU;
    double PoissonRatio_wall_UU;
    double PoissonRatio_mesh_UU;

    /// Rolling friction coefficient for sphere-to-sphere
    double rolling_coeff_s2s_UU;

    /// Rolling friction coefficient for sphere-to-wall
    /// Units and use are dependent on the rolling friction model used
    double rolling_coeff_s2w_UU;

    /// Spinning friction coefficient for sphere-to-sphere
    double spinning_coeff_s2s_UU;

    /// Spinning friction coefficient for sphere-to-wall
    /// Units and use are dependent on the spinning friction model used
    double spinning_coeff_s2w_UU;

    /// Store the ratio of the acceleration due to cohesion vs the acceleration due to gravity, makes simple API
    float cohesion_over_gravity;

    /// Store the ratio of the acceleration due to adhesion vs the acceleration due to gravity
    float adhesion_s2w_over_gravity;

    /// The reference point for UU to SU local coordinates
    int64_t3 BD_rest_frame_SU;

    /// List of generalized boundary conditions that constrain sphere motion
    std::vector<BC_type, cudallocator<BC_type>> BC_type_list;
    /// Sim-unit (adimensional) details of boundary conditions
    std::vector<BC_params_t<int64_t, int64_t3>, cudallocator<BC_params_t<int64_t, int64_t3>>> BC_params_list_SU;
    /// User-unit (dimensional) details of boundary conditions
    std::vector<BC_params_t<float, float3>, cudallocator<BC_params_t<float, float3>>> BC_params_list_UU;
    /// Offset motions functions for boundary conditions -- used for moving walls, wavetanks, etc.
    std::vector<GranPositionFunction> BC_offset_function_list;

    /// User defined radius of the sphere
    float sphere_radius_UU;
    /// User defined density of the sphere
    float sphere_density_UU;

    /// X-length of the big domain; defines the global X axis located at the CM of the box (as default)
    float box_size_X;
    /// Y-length of the big domain; defines the global Y axis located at the CM of the box (as default)
    float box_size_Y;
    /// Z-length of the big domain; defines the global Z axis located at the CM of the box (as default)
    float box_size_Z;

    /// XYZ coordinate of the center of the big box domain in the user-defined frame. Default is (0,0,0).
    float user_coord_O_X;
    float user_coord_O_Y;
    float user_coord_O_Z;

    /// User-provided sphere positions in UU
    std::vector<float3> user_sphere_positions;

    /// User-provided sphere velocities in UU
    std::vector<float3> user_sphere_vel;

    /// User-provided sphere angular velocities in UU
    std::vector<float3> user_sphere_ang_vel;

    /// User-provided sphere fixity as bools
    std::vector<bool> user_sphere_fixed;

    /// User-provided sphere contact pair information
    std::vector<unsigned int> user_partner_map;

    /// User-provided sphere (contact pair) friction history information in UU
    std::vector<float3> user_friction_history;

    /// The offset function for the big domain walls
    GranPositionFunction BDOffsetFunction;

    /// Allow the user to set the big domain to be fixed, ignoring any given position functions
    bool BD_is_fixed = true;

  public:
    // Do two things: make the naming nicer and require a const pointer everywhere

    /// Get handle for the gran params that skips namespacing and enforces const-ness
    typedef const ChSystemGpu_impl::GranParams* GranParamsPtr;

    /// Get handle for the sphere data that skips namespacing and enforces const-ness
    typedef const ChSystemGpu_impl::SphereData* GranSphereDataPtr;

    friend class ChSystemGpu;
    friend class ChSystemGpuMesh;
};

}  // namespace gpu
}  // namespace chrono<|MERGE_RESOLUTION|>--- conflicted
+++ resolved
@@ -92,10 +92,6 @@
     /// Structure with simulation parameters for sphere-based granular dynamics.
     /// This structure is stored in CUDA unified memory so that it can be accessed from both host and device.
     struct GranParams {
-<<<<<<< HEAD
-        // parameters associated with wave propagation test
-=======
->>>>>>> 1f0cbb38
         float F_ext_ratio;
         unsigned int top_center_sphereID;
         float grav_mag;
