#include "physics/ChShaftsCouple.h"
#include "physics/ChShaftsGearbox.h"
#include "physics/ChShaftsGearboxAngled.h"
#include "physics/ChShaftsPlanetary.h"
#include "physics/ChShaftsBody.h"

#include "chrono_parallel/physics/ChSystemParallel.h"
#include "chrono_parallel/collision/ChCollisionSystemParallel.h"
#include "chrono_parallel/collision/ChCollisionSystemBulletParallel.h"
#include "chrono_parallel/lcp/ChLcpSolverParallel.h"
#include "chrono_parallel/math/mat33.h"  // for quaternion, real4

#include "chrono_fea/ChNodeFEAxyz.h"
#include "chrono_fea/ChElementTetra_4.h"

#include <numeric>

using namespace chrono;
using namespace chrono::collision;
#ifdef LOGGINGENABLED
INITIALIZE_EASYLOGGINGPP
#endif
ChSystemParallel::ChSystemParallel(unsigned int max_objects) : ChSystem(1000, 10000, false) {
<<<<<<< HEAD
    data_manager = new ChParallelDataManager();

    LCP_descriptor = new ChLcpSystemDescriptorParallel(data_manager);
    contact_container = ChSharedPtr<ChContactContainerParallel>(new ChContactContainerParallel(data_manager));
    collision_system = new ChCollisionSystemParallel(data_manager);

    collision_system_type = COLLSYS_PARALLEL;
    counter = 0;
    timer_accumulator.resize(10, 0);
    cd_accumulator.resize(10, 0);
    frame_threads = 0;
    frame_bins = 0;
    old_timer = 0;
    old_timer_cd = 0;
    detect_optimal_threads = false;
    detect_optimal_bins = false;
    current_threads = 2;

    data_manager->system_timer.AddTimer("step");
    data_manager->system_timer.AddTimer("update");
    data_manager->system_timer.AddTimer("collision");
    data_manager->system_timer.AddTimer("collision_broad");
    data_manager->system_timer.AddTimer("collision_narrow");
    data_manager->system_timer.AddTimer("lcp");

    data_manager->system_timer.AddTimer("ChLcpSolverParallel_Solve");
    data_manager->system_timer.AddTimer("ChLcpSolverParallel_Setup");
    data_manager->system_timer.AddTimer("ChLcpSolverParallel_Stab");
    data_manager->system_timer.AddTimer("ChLcpSolverParallel_M");
=======
  data_manager = new ChParallelDataManager();

  LCP_descriptor = new ChLcpSystemDescriptorParallel(data_manager);
  contact_container = std::make_shared<ChContactContainerParallel>(data_manager);
  collision_system = new ChCollisionSystemParallel(data_manager);

  collision_system_type = COLLSYS_PARALLEL;

  counter = 0;
  timer_accumulator.resize(10, 0);
  cd_accumulator.resize(10, 0);
  frame_threads = 0;
  frame_bins = 0;
  old_timer = 0;
  old_timer_cd = 0;
  detect_optimal_threads = false;
  detect_optimal_bins = false;
  current_threads = 2;

  data_manager->system_timer.AddTimer("step");
  data_manager->system_timer.AddTimer("update");
  data_manager->system_timer.AddTimer("collision");
  data_manager->system_timer.AddTimer("collision_broad");
  data_manager->system_timer.AddTimer("collision_narrow");
  data_manager->system_timer.AddTimer("lcp");

  data_manager->system_timer.AddTimer("ChLcpSolverParallel_Solve");
  data_manager->system_timer.AddTimer("ChLcpSolverParallel_Setup");
  data_manager->system_timer.AddTimer("ChLcpSolverParallel_Stab");
>>>>>>> 52e4c14f
#ifdef LOGGINGENABLED
    el::Loggers::reconfigureAllLoggers(el::ConfigurationType::ToStandardOutput, "false");
    el::Loggers::reconfigureAllLoggers(el::ConfigurationType::ToFile, "false");
    el::Loggers::reconfigureAllLoggers(el::ConfigurationType::Format, "%datetime{%h:%m:%s:%g} %msg");
#endif
}

ChSystemParallel::~ChSystemParallel() {
    delete data_manager;
}

int ChSystemParallel::Integrate_Y() {
<<<<<<< HEAD
    LOG(INFO) << "ChSystemParallel::Integrate_Y() Time: " << ChTime;
    // Get the pointer for the system descriptor and store it into the data manager
    data_manager->lcp_system_descriptor = this->LCP_descriptor;
    data_manager->body_list = &this->bodylist;
    data_manager->link_list = &this->linklist;
    data_manager->other_physics_list = &this->otherphysicslist;

    data_manager->system_timer.Reset();
    data_manager->system_timer.start("step");

    // Mpm update is special because it computes the number of nodes that we have
    data_manager->mpm_container->ComputeDOF();

    Setup();

    data_manager->system_timer.start("update");
    Update();
    data_manager->system_timer.stop("update");

    data_manager->system_timer.start("collision");
    collision_system->Run();
    collision_system->ReportContacts(this->contact_container.get_ptr());
    data_manager->system_timer.stop("collision");

    data_manager->system_timer.start("lcp");
    ((ChLcpSolverParallel*)(LCP_solver_speed))->RunTimeStep();
    data_manager->system_timer.stop("lcp");

    data_manager->system_timer.start("update");

    // Iterate over the active bilateral constraints and store their Lagrange
    // multiplier.
    std::vector<ChLcpConstraint*>& mconstraints = LCP_descriptor->GetConstraintsList();
    for (int index = 0; index < data_manager->num_bilaterals; index++) {
        int cntr = data_manager->host_data.bilateral_mapping[index];
        mconstraints[cntr]->Set_l_i(data_manager->host_data.gamma[data_manager->num_unilaterals + index]);
    }

    // Update the constraint reactions.
    LCPresult_Li_into_reactions(1.0 / this->GetStep());  // R = l/dt  , approximately

    // Scatter the states to the Chrono objects (bodies and shafts) and update
    // all physics items at the end of the step.
    DynamicVector<real>& velocities = data_manager->host_data.v;
    custom_vector<real3>& pos_pointer = data_manager->host_data.pos_rigid;
    custom_vector<quaternion>& rot_pointer = data_manager->host_data.rot_rigid;
=======
  LOG(INFO) << "ChSystemParallel::Integrate_Y()";
  // Get the pointer for the system descriptor and store it into the data manager
  data_manager->lcp_system_descriptor = this->LCP_descriptor;
  data_manager->body_list = &this->bodylist;
  data_manager->link_list = &this->linklist;
  data_manager->other_physics_list = &this->otherphysicslist;

  data_manager->system_timer.Reset();
  data_manager->system_timer.start("step");

  Setup();

  data_manager->system_timer.start("update");
  Update();
  data_manager->system_timer.stop("update");

  data_manager->system_timer.start("collision");
  collision_system->Run();
  collision_system->ReportContacts(this->contact_container.get());
  data_manager->system_timer.stop("collision");

  data_manager->system_timer.start("lcp");
  ((ChLcpSolverParallel*)(LCP_solver_speed))->RunTimeStep();
  data_manager->system_timer.stop("lcp");

  data_manager->system_timer.start("update");

  // Iterate over the active bilateral constraints and store their Lagrange
  // multiplier.
  std::vector<ChLcpConstraint*>& mconstraints = LCP_descriptor->GetConstraintsList();
  for (int index = 0; index < data_manager->num_bilaterals; index++) {
    int cntr = data_manager->host_data.bilateral_mapping[index];
    mconstraints[cntr]->Set_l_i(data_manager->host_data.gamma[data_manager->num_unilaterals + index]);
  }

  // Update the constraint reactions.
  LCPresult_Li_into_reactions(1.0 / this->GetStep());  // R = l/dt  , approximately

  // Scatter the states to the Chrono objects (bodies and shafts) and update
  // all physics items at the end of the step.
  DynamicVector<real>& velocities = data_manager->host_data.v;
  custom_vector<real3>& pos_pointer = data_manager->host_data.pos_rigid;
  custom_vector<real4>& rot_pointer = data_manager->host_data.rot_rigid;
>>>>>>> 52e4c14f

#pragma omp parallel for
    for (int i = 0; i < bodylist.size(); i++) {
        if (data_manager->host_data.active_rigid[i] == true) {
            bodylist[i]->Variables().Get_qb().SetElement(0, 0, velocities[i * 6 + 0]);
            bodylist[i]->Variables().Get_qb().SetElement(1, 0, velocities[i * 6 + 1]);
            bodylist[i]->Variables().Get_qb().SetElement(2, 0, velocities[i * 6 + 2]);
            bodylist[i]->Variables().Get_qb().SetElement(3, 0, velocities[i * 6 + 3]);
            bodylist[i]->Variables().Get_qb().SetElement(4, 0, velocities[i * 6 + 4]);
            bodylist[i]->Variables().Get_qb().SetElement(5, 0, velocities[i * 6 + 5]);

            bodylist[i]->VariablesQbIncrementPosition(this->GetStep());
            bodylist[i]->VariablesQbSetSpeed(this->GetStep());

            bodylist[i]->Update(ChTime);

            // update the position and rotation vectors
            pos_pointer[i] = (real3(bodylist[i]->GetPos().x, bodylist[i]->GetPos().y, bodylist[i]->GetPos().z));
            rot_pointer[i] = (quaternion(bodylist[i]->GetRot().e0, bodylist[i]->GetRot().e1, bodylist[i]->GetRot().e2,
                                         bodylist[i]->GetRot().e3));
        }
    }

    ////#pragma omp parallel for
    for (int i = 0; i < data_manager->num_shafts; i++) {
        if (!data_manager->host_data.shaft_active[i])
            continue;

        shaftlist[i]->Variables().Get_qb().SetElementN(0, velocities[data_manager->num_rigid_bodies * 6 + i]);
        shaftlist[i]->VariablesQbIncrementPosition(GetStep());
        shaftlist[i]->VariablesQbSetSpeed(GetStep());
        shaftlist[i]->Update(ChTime);
    }

    for (int i = 0; i < otherphysicslist.size(); i++) {
        otherphysicslist[i]->Update(ChTime);
    }

    data_manager->node_container->UpdatePosition(ChTime);
    data_manager->fea_container->UpdatePosition(ChTime);
    data_manager->mpm_container->UpdatePosition(ChTime);
    data_manager->system_timer.stop("update");

    //=============================================================================================
    ChTime += GetStep();
    data_manager->system_timer.stop("step");
    if (data_manager->settings.perform_thread_tuning) {
        RecomputeThreads();
    }

    return 1;
}

//
// Add the specified body to the system.
// A unique identifier is assigned to each body for indexing purposes.
// Space is allocated in system-wide vectors for data corresponding to the
// body.
//
<<<<<<< HEAD
void ChSystemParallel::AddBody(ChSharedPtr<ChBody> newbody) {
    // This is only need because bilaterals need to know what bodies to
    // refer to. Not used by contacts
    newbody->SetId(data_manager->num_rigid_bodies);

    bodylist.push_back(newbody);
    data_manager->num_rigid_bodies++;

    // Set the system for the body.  Note that this will also add the body's
    // collision shapes to the collision system if not already done.
    newbody->SetSystem(this);

    // Reserve space for this body in the system-wide vectors. Note that the
    // actual data is set in UpdateBodies().
    data_manager->host_data.pos_rigid.push_back(real3());
    data_manager->host_data.rot_rigid.push_back(quaternion());
    data_manager->host_data.active_rigid.push_back(true);
    data_manager->host_data.collide_rigid.push_back(true);

    // Let derived classes reserve space for specific material surface data
    AddMaterialSurfaceData(newbody);
=======
void ChSystemParallel::AddBody(std::shared_ptr<ChBody> newbody) {
  // This is only need because bilaterals need to know what bodies to
  // refer to. Not used by contacts
  newbody->SetId(data_manager->num_rigid_bodies);

  bodylist.push_back(newbody);
  data_manager->num_rigid_bodies++;

  // Set the system for the body.  Note that this will also add the body's
  // collision shapes to the collision system if not already done.
  newbody->SetSystem(this);

  // Reserve space for this body in the system-wide vectors. Note that the
  // actual data is set in UpdateBodies().
  data_manager->host_data.pos_rigid.push_back(R3());
  data_manager->host_data.rot_rigid.push_back(R4());
  data_manager->host_data.active_rigid.push_back(true);
  data_manager->host_data.collide_rigid.push_back(true);

  // Let derived classes reserve space for specific material surface data
  AddMaterialSurfaceData(newbody);
>>>>>>> 52e4c14f
}

//
// Add physics items, other than bodies or links, to the system.
// We keep track separately of ChShaft elements which are maintained in their
// own list (shaftlist).  All other items are stored in otherphysicslist.
//
// Note that no test is performed to check if the item was already added.
//
// Ideally, the function AddShaft() would be an override of a ChSystem
// virtual function and the vector shaftlist would be maintained by the base
// class ChSystem.  For now, users must use AddOtherPhysicsItem in order to
// properly account for the variables of a shaft elelement in ChSystem::Setup().
//
<<<<<<< HEAD
void ChSystemParallel::AddOtherPhysicsItem(ChSharedPtr<ChPhysicsItem> newitem) {
    if (ChSharedPtr<ChShaft> shaft = newitem.DynamicCastTo<ChShaft>()) {
        AddShaft(shaft);
    } else if (ChSharedPtr<fea::ChMesh> mesh = newitem.DynamicCastTo<fea::ChMesh>()) {
        AddMesh(mesh);
=======
void ChSystemParallel::AddOtherPhysicsItem(std::shared_ptr<ChPhysicsItem> newitem) {
    if (auto shaft = std::dynamic_pointer_cast<ChShaft>(newitem)) {
        AddShaft(shaft);
>>>>>>> 52e4c14f
    } else {
        newitem->SetSystem(this);
        otherphysicslist.push_back(newitem);

        if (newitem->GetCollide()) {
            newitem->AddCollisionModelsToSystem();
        }
    }
}

//
// Add the specified shaft to the system.
// A unique identifier is assigned to each shaft for indexing purposes.
// Space is allocated in system-wide vectors for data corresponding to the
// shaft.
//
// Currently, this function is private to prevent the user from directly calling
// it and instead force them to use AddOtherPhysicsItem().  See comment above.
// Eventually, this should be an override of a virtual function declared by ChSystem.
//
<<<<<<< HEAD
void ChSystemParallel::AddShaft(ChSharedPtr<ChShaft> shaft) {
    shaft->AddRef();
    shaft->SetId(data_manager->num_shafts);
    shaft->SetSystem(this);

    shaftlist.push_back(shaft.get_ptr());
    data_manager->num_shafts++;

    // Reserve space for this shaft in the system-wide vectors. Not that the
    // actual data is set in UpdateShafts().
    data_manager->host_data.shaft_rot.push_back(0);
    data_manager->host_data.shaft_inr.push_back(0);
    data_manager->host_data.shaft_active.push_back(true);
=======
void ChSystemParallel::AddShaft(std::shared_ptr<ChShaft> shaft) {
  shaft->SetId(data_manager->num_shafts);
  shaft->SetSystem(this);

  shaftlist.push_back(shaft.get());
  data_manager->num_shafts++;

  // Reserve space for this shaft in the system-wide vectors. Not that the
  // actual data is set in UpdateShafts().
  data_manager->host_data.shaft_rot.push_back(0);
  data_manager->host_data.shaft_inr.push_back(0);
  data_manager->host_data.shaft_active.push_back(true);
>>>>>>> 52e4c14f
}

//
// Add a ChMesh to the system
// The mesh is passed to the FEM container where it gets added to the system
// Mesh gets blown up into different data structures, connectivity and nodes are preserved
// Adding multiple meshes isn't a problem
void ChSystemParallel::AddMesh(ChSharedPtr<fea::ChMesh> mesh) {
    uint num_nodes = mesh->GetNnodes();
    uint num_elements = mesh->GetNelements();

    std::vector<real3> positions(num_nodes);
    std::vector<real3> velocities(num_nodes);

    uint current_nodes = data_manager->num_fea_nodes;

    for (int i = 0; i < num_nodes; i++) {
        if (ChSharedPtr<fea::ChNodeFEAxyz> node = mesh->GetNode(i).DynamicCastTo<fea::ChNodeFEAxyz>()) {
            positions[i] = real3(node->GetPos().x, node->GetPos().y, node->GetPos().z);
            velocities[i] = real3(node->GetPos_dt().x, node->GetPos_dt().y, node->GetPos_dt().z);
            // Offset the element index by the current number of nodes at the start
            node->SetIndex(i);

            // printf("%d [%f %f %f]\n", i + current_nodes, node->GetPos().x, node->GetPos().y, node->GetPos().z);
        }
    }
    ChFEAContainer* container = (ChFEAContainer*)data_manager->fea_container;

    std::vector<uint4> elements(num_elements);

    for (int i = 0; i < num_elements; i++) {
        if (ChSharedPtr<fea::ChElementTetra_4> tet = mesh->GetElement(i).DynamicCastTo<fea::ChElementTetra_4>()) {
            uint4 elem;

            elem.x = tet->GetNodeN(0)->GetIndex();  //
            elem.y = tet->GetNodeN(1)->GetIndex();  //
            elem.z = tet->GetNodeN(2)->GetIndex();  //
            elem.w = tet->GetNodeN(3)->GetIndex();  //

            real3 c1, c2, c3;
            c1 = positions[elem.y] - positions[elem.x];
            c2 = positions[elem.z] - positions[elem.x];
            c3 = positions[elem.w] - positions[elem.x];

            if (Determinant(Mat33(c1, c2, c3)) < 0) {
                Swap(elem.x, elem.y);
                // printf("swapped!\n");
            }

            // elem = Sort(elem);

            // printf("%d %d %d %d \n", elem.x, elem.y, elem.z, elem.w);
            // Offset once we have swapped
            elem.x += current_nodes;
            elem.y += current_nodes;
            elem.z += current_nodes;
            elem.w += current_nodes;

            elements[i] = elem;
        }
    }
    container->AddNodes(positions, velocities);
    container->AddElements(elements);
}

//
// Reset forces for all lcp variables
//
void ChSystemParallel::ClearForceVariables() {
#pragma omp parallel for
    for (int i = 0; i < data_manager->num_rigid_bodies; i++) {
        bodylist[i]->VariablesFbReset();
    }

    ////#pragma omp parallel for
    for (int i = 0; i < data_manager->num_shafts; i++) {
        shaftlist[i]->VariablesFbReset();
    }
}

//
// Update all items in the system. The following order of operations is important:
// 1. Clear the force vectors by calling VariablesFbReset for all objects
// 2. Compute link constraint forces
// 3. Update other physics items (other than shafts)
// 4. Update bodies (these introduce state variables)
// 5. Update shafts (these introduce state variables)
// 6. Process bilateral constraints
//
void ChSystemParallel::Update() {
    LOG(INFO) << "ChSystemParallel::Update()";
    // Clear the forces for all lcp variables
    ClearForceVariables();

    // Allocate space for the velocities and forces for all objects
    data_manager->host_data.v.resize(data_manager->num_dof);
    data_manager->host_data.hf.resize(data_manager->num_dof);

    // Clear system-wide vectors for bilateral constraints
    data_manager->host_data.bilateral_mapping.clear();
    data_manager->host_data.bilateral_type.clear();

    this->LCP_descriptor->BeginInsertion();
    UpdateLinks();
    UpdateOtherPhysics();
    UpdateRigidBodies();
    UpdateShafts();
    Update3DOFBodies();
    LCP_descriptor->EndInsertion();

    UpdateBilaterals();
}

//
// Update all bodies in the system and populate system-wide state and force
// vectors. Note that visualization assets are not updated.
//
void ChSystemParallel::UpdateRigidBodies() {
    custom_vector<real3>& position = data_manager->host_data.pos_rigid;
    custom_vector<quaternion>& rotation = data_manager->host_data.rot_rigid;
    custom_vector<char>& active = data_manager->host_data.active_rigid;
    custom_vector<char>& collide = data_manager->host_data.collide_rigid;

#pragma omp parallel for
<<<<<<< HEAD
    for (int i = 0; i < bodylist.size(); i++) {
        bodylist[i]->Update(ChTime, false);
        bodylist[i]->VariablesFbLoadForces(GetStep());
        bodylist[i]->VariablesQbLoadSpeed();

        ChMatrix<>& body_qb = bodylist[i]->Variables().Get_qb();
        ChMatrix<>& body_fb = bodylist[i]->Variables().Get_fb();
        ChVector<>& body_pos = bodylist[i]->GetPos();
        ChQuaternion<>& body_rot = bodylist[i]->GetRot();

        data_manager->host_data.v[i * 6 + 0] = body_qb.GetElementN(0);
        data_manager->host_data.v[i * 6 + 1] = body_qb.GetElementN(1);
        data_manager->host_data.v[i * 6 + 2] = body_qb.GetElementN(2);
        data_manager->host_data.v[i * 6 + 3] = body_qb.GetElementN(3);
        data_manager->host_data.v[i * 6 + 4] = body_qb.GetElementN(4);
        data_manager->host_data.v[i * 6 + 5] = body_qb.GetElementN(5);

        data_manager->host_data.hf[i * 6 + 0] = body_fb.ElementN(0);
        data_manager->host_data.hf[i * 6 + 1] = body_fb.ElementN(1);
        data_manager->host_data.hf[i * 6 + 2] = body_fb.ElementN(2);
        data_manager->host_data.hf[i * 6 + 3] = body_fb.ElementN(3);
        data_manager->host_data.hf[i * 6 + 4] = body_fb.ElementN(4);
        data_manager->host_data.hf[i * 6 + 5] = body_fb.ElementN(5);

        position[i] = real3(body_pos.x, body_pos.y, body_pos.z);
        rotation[i] = quaternion(body_rot.e0, body_rot.e1, body_rot.e2, body_rot.e3);

        active[i] = bodylist[i]->IsActive();
        collide[i] = bodylist[i]->GetCollide();

        // Let derived classes set the specific material surface data.
        UpdateMaterialSurfaceData(i, bodylist[i].get_ptr());

        bodylist[i]->GetCollisionModel()->SyncPosition();
    }
=======
  for (int i = 0; i < bodylist.size(); i++) {
    bodylist[i]->Update(ChTime, false);
    bodylist[i]->VariablesFbLoadForces(GetStep());
    bodylist[i]->VariablesQbLoadSpeed();

    ChMatrix<>& body_qb = bodylist[i]->Variables().Get_qb();
    ChMatrix<>& body_fb = bodylist[i]->Variables().Get_fb();
    ChVector<>& body_pos = bodylist[i]->GetPos();
    ChQuaternion<>& body_rot = bodylist[i]->GetRot();

    data_manager->host_data.v[i * 6 + 0] = body_qb.GetElementN(0);
    data_manager->host_data.v[i * 6 + 1] = body_qb.GetElementN(1);
    data_manager->host_data.v[i * 6 + 2] = body_qb.GetElementN(2);
    data_manager->host_data.v[i * 6 + 3] = body_qb.GetElementN(3);
    data_manager->host_data.v[i * 6 + 4] = body_qb.GetElementN(4);
    data_manager->host_data.v[i * 6 + 5] = body_qb.GetElementN(5);

    data_manager->host_data.hf[i * 6 + 0] = body_fb.ElementN(0);
    data_manager->host_data.hf[i * 6 + 1] = body_fb.ElementN(1);
    data_manager->host_data.hf[i * 6 + 2] = body_fb.ElementN(2);
    data_manager->host_data.hf[i * 6 + 3] = body_fb.ElementN(3);
    data_manager->host_data.hf[i * 6 + 4] = body_fb.ElementN(4);
    data_manager->host_data.hf[i * 6 + 5] = body_fb.ElementN(5);

    position[i] = R3(body_pos.x, body_pos.y, body_pos.z);
    rotation[i] = R4(body_rot.e0, body_rot.e1, body_rot.e2, body_rot.e3);

    active[i] = bodylist[i]->IsActive();
    collide[i] = bodylist[i]->GetCollide();

    // Let derived classes set the specific material surface data.
    UpdateMaterialSurfaceData(i, bodylist[i].get());

    bodylist[i]->GetCollisionModel()->SyncPosition();
  }
>>>>>>> 52e4c14f
}

//
// Update all shaft elements in the system and populate system-wide state and
// force vectors. Note that visualization assets are not updated.
//
void ChSystemParallel::UpdateShafts() {
    real* shaft_rot = data_manager->host_data.shaft_rot.data();
    real* shaft_inr = data_manager->host_data.shaft_inr.data();
    char* shaft_active = data_manager->host_data.shaft_active.data();

    ////#pragma omp parallel for
    for (int i = 0; i < data_manager->num_shafts; i++) {
        shaftlist[i]->Update(ChTime, false);
        shaftlist[i]->VariablesFbLoadForces(GetStep());
        shaftlist[i]->VariablesQbLoadSpeed();

        shaft_rot[i] = shaftlist[i]->GetPos();
        shaft_inr[i] = shaftlist[i]->Variables().GetInvInertia();
        shaft_active[i] = shaftlist[i]->IsActive();

        data_manager->host_data.v[data_manager->num_rigid_bodies * 6 + i] =
            shaftlist[i]->Variables().Get_qb().GetElementN(0);
        data_manager->host_data.hf[data_manager->num_rigid_bodies * 6 + i] =
            shaftlist[i]->Variables().Get_fb().GetElementN(0);
    }
}

//
// Update all fluid nodes
// currently a stub
void ChSystemParallel::Update3DOFBodies() {
    data_manager->node_container->Update(ChTime);
    data_manager->fea_container->Update(ChTime);
    data_manager->mpm_container->Update(ChTime);
}

//
// Update all links in the system and set the type of the associated constraints
// to BODY_BODY. Note that visualization assets are not updated.
//
void ChSystemParallel::UpdateLinks() {
    double oostep = 1 / GetStep();
    real clamp_speed = data_manager->settings.solver.bilateral_clamp_speed;
    bool clamp = data_manager->settings.solver.clamp_bilaterals;

    for (int i = 0; i < linklist.size(); i++) {
        linklist[i]->Update(ChTime, false);
        linklist[i]->ConstraintsBiReset();
        linklist[i]->ConstraintsBiLoad_C(oostep, clamp_speed, clamp);
        linklist[i]->ConstraintsBiLoad_Ct(1);
        linklist[i]->ConstraintsFbLoadForces(GetStep());
        linklist[i]->ConstraintsLoadJacobians();

        linklist[i]->InjectConstraints(*LCP_descriptor);

        for (int j = 0; j < linklist[i]->GetDOC_c(); j++)
            data_manager->host_data.bilateral_type.push_back(BODY_BODY);
    }
}

//
// This utility function returns the type of constraints associated with the
// specified physics item. Return UNKNOWN if the item has no associated
// bilateral constraints or if it is unsupported.
//
BILATERALTYPE GetBilateralType(ChPhysicsItem* item) {
    if (item->GetDOC_c() == 0)
        return UNKNOWN;

    if (dynamic_cast<ChShaftsCouple*>(item))
        return SHAFT_SHAFT;

    if (dynamic_cast<ChShaftsPlanetary*>(item))
        return SHAFT_SHAFT_SHAFT;

    if (dynamic_cast<ChShaftsGearbox*>(item) || dynamic_cast<ChShaftsGearboxAngled*>(item))
        return SHAFT_SHAFT_BODY;

    if (dynamic_cast<ChShaftsBody*>(item))
        return SHAFT_BODY;

    // Debug check - do we ignore any constraints?
    assert(item->GetDOC_c() == 0);

    return UNKNOWN;
}

//
// Update other physics items in the system and set the type of the associated
// constraints.
// Notes:
// - ChShaft elements have already been excluded (as these are treated separately)
// - allow all items to include body forces (required e.g. ChShaftsTorqueBase)
// - no support for any items that introduce additional state variables
// - only include constraints from items of supported type (see GetBilateralType above)
// - visualization assets are not updated
//
void ChSystemParallel::UpdateOtherPhysics() {
<<<<<<< HEAD
    double oostep = 1 / GetStep();
    real clamp_speed = data_manager->settings.solver.bilateral_clamp_speed;
    bool clamp = data_manager->settings.solver.clamp_bilaterals;

    for (int i = 0; i < otherphysicslist.size(); i++) {
        otherphysicslist[i]->Update(ChTime, false);
        otherphysicslist[i]->ConstraintsBiReset();
        otherphysicslist[i]->ConstraintsBiLoad_C(oostep, clamp_speed, clamp);
        otherphysicslist[i]->ConstraintsBiLoad_Ct(1);
        otherphysicslist[i]->ConstraintsFbLoadForces(GetStep());
        otherphysicslist[i]->ConstraintsLoadJacobians();
        otherphysicslist[i]->VariablesFbLoadForces(GetStep());
        otherphysicslist[i]->VariablesQbLoadSpeed();

        BILATERALTYPE type = GetBilateralType(otherphysicslist[i].get_ptr());

        if (type == UNKNOWN)
            continue;

        otherphysicslist[i]->InjectConstraints(*LCP_descriptor);

        for (int j = 0; j < otherphysicslist[i]->GetDOC_c(); j++)
            data_manager->host_data.bilateral_type.push_back(type);
    }
=======
  double oostep = 1 / GetStep();
  real clamp_speed = data_manager->settings.solver.bilateral_clamp_speed;
  bool clamp = data_manager->settings.solver.clamp_bilaterals;

  for (int i = 0; i < otherphysicslist.size(); i++) {
    otherphysicslist[i]->Update(ChTime, false);
    otherphysicslist[i]->ConstraintsBiReset();
    otherphysicslist[i]->ConstraintsBiLoad_C(oostep, clamp_speed, clamp);
    otherphysicslist[i]->ConstraintsBiLoad_Ct(1);
    otherphysicslist[i]->ConstraintsFbLoadForces(GetStep());
    otherphysicslist[i]->ConstraintsLoadJacobians();
    otherphysicslist[i]->VariablesFbLoadForces(GetStep());
    otherphysicslist[i]->VariablesQbLoadSpeed();

    BILATERALTYPE type = GetBilateralType(otherphysicslist[i].get());

    if (type == UNKNOWN)
      continue;

    otherphysicslist[i]->InjectConstraints(*LCP_descriptor);

    for (int j = 0; j < otherphysicslist[i]->GetDOC_c(); j++)
      data_manager->host_data.bilateral_type.push_back(type);
  }
>>>>>>> 52e4c14f
}

//
// Collect indexes of all active bilateral constraints and calculate number of
// non-zero entries in the constraint Jacobian.
//
void ChSystemParallel::UpdateBilaterals() {
    data_manager->nnz_bilaterals = 0;
    std::vector<ChLcpConstraint*>& mconstraints = LCP_descriptor->GetConstraintsList();

    for (uint ic = 0; ic < mconstraints.size(); ic++) {
        if (mconstraints[ic]->IsActive()) {
            data_manager->host_data.bilateral_mapping.push_back(ic);
            switch (data_manager->host_data.bilateral_type[ic]) {
                case BODY_BODY:
                    data_manager->nnz_bilaterals += 12;
                    break;
                case SHAFT_SHAFT:
                    data_manager->nnz_bilaterals += 2;
                    break;
                case SHAFT_SHAFT_SHAFT:
                    data_manager->nnz_bilaterals += 3;
                    break;
                case SHAFT_BODY:
                    data_manager->nnz_bilaterals += 7;
                    break;
                case SHAFT_SHAFT_BODY:
                    data_manager->nnz_bilaterals += 8;
                    break;
            }
        }
    }

    // Set the number of currently active bilateral constraints.
    data_manager->num_bilaterals = data_manager->host_data.bilateral_mapping.size();
}

//
// Prepare simulation of the next step.  This function is called after
// the system update and before collision detection. A derived class can
// override this function, but it should invoke this default implementation.
//
void ChSystemParallel::Setup() {
    LOG(INFO) << "ChSystemParallel::Setup()";
    // Cache the integration step size and calculate the tolerance at impulse level.
    data_manager->settings.step_size = step;
    data_manager->settings.solver.tol_speed = step * data_manager->settings.solver.tolerance;
    data_manager->settings.gravity = real3(G_acc.x, G_acc.y, G_acc.z);

    // Calculate the total number of degrees of freedom (6 per rigid body and 1
    // for each shaft element).
    data_manager->num_dof = data_manager->num_rigid_bodies * 6 + data_manager->num_shafts +
                            data_manager->num_fluid_bodies * 3 + data_manager->num_fea_nodes * 3 +
                            data_manager->num_mpm_markers * 3;

    // Set variables that are stored in the ChSystem class
    nbodies = data_manager->num_rigid_bodies;
    nlinks = 0;
    nphysicsitems = 0;
    ncoords = 0;
    ndoc = 0;
    nsysvars = 0;
    ncoords_w = 0;
    ndoc_w = 0;
    nsysvars_w = 0;
    ndof = data_manager->num_dof;
    ndoc_w_C = 0;
    ndoc_w_D = 0;
    ncontacts =
        data_manager->num_rigid_contacts + data_manager->num_rigid_fluid_contacts + data_manager->num_fluid_contacts;
    nbodies_sleep = 0;
    nbodies_fixed = 0;
}

void ChSystemParallel::RecomputeThreads() {
#ifdef CHRONO_OMP_FOUND
    timer_accumulator.insert(timer_accumulator.begin(), data_manager->system_timer.GetTime("step"));
    timer_accumulator.pop_back();

    double sum_of_elems = std::accumulate(timer_accumulator.begin(), timer_accumulator.end(), 0.0);

    if (frame_threads == 50 && detect_optimal_threads == false) {
        frame_threads = 0;
        if (current_threads + 2 < data_manager->settings.max_threads) {
            detect_optimal_threads = true;
            old_timer = sum_of_elems / 10.0;
            current_threads += 2;
            omp_set_num_threads(current_threads);

            LOG(TRACE) << "current threads increased to " << current_threads;

        } else {
            current_threads = data_manager->settings.max_threads;
            omp_set_num_threads(data_manager->settings.max_threads);

            LOG(TRACE) << "current threads increased to " << current_threads;
        }
    } else if (frame_threads == 10 && detect_optimal_threads) {
        double current_timer = sum_of_elems / 10.0;
        detect_optimal_threads = false;
        frame_threads = 0;
        if (old_timer < current_timer) {
            current_threads -= 2;
            omp_set_num_threads(current_threads);
            LOG(TRACE) << "current threads reduced back to " << current_threads;
        }
    }

    if (current_threads < data_manager->settings.min_threads) {
        current_threads = data_manager->settings.min_threads;
        omp_set_num_threads(data_manager->settings.min_threads);
    }
    frame_threads++;
#endif
}

void ChSystemParallel::ChangeCollisionSystem(COLLISIONSYSTEMTYPE type) {
    assert(GetNbodies() == 0);

    delete collision_system;

    collision_system_type = type;

    switch (type) {
        case COLLSYS_PARALLEL:
            collision_system = new ChCollisionSystemParallel(data_manager);
            break;
        case COLLSYS_BULLET_PARALLEL:
            collision_system = new ChCollisionSystemBulletParallel(data_manager);
            break;
    }
}

void ChSystemParallel::SetLoggingLevel(LOGGINGLEVEL level, bool state) {
#ifdef LOGGINGENABLED

    std::string value = state ? "true" : "false";

    switch (level) {
        case LOG_NONE:
            el::Loggers::reconfigureAllLoggers(el::ConfigurationType::ToStandardOutput, "false");
            break;
        case LOG_INFO:
            el::Loggers::reconfigureAllLoggers(el::Level::Info, el::ConfigurationType::ToStandardOutput, value);
            break;
        case LOG_TRACE:
            el::Loggers::reconfigureAllLoggers(el::Level::Trace, el::ConfigurationType::ToStandardOutput, value);
            break;
        case LOG_WARNING:
            el::Loggers::reconfigureAllLoggers(el::Level::Warning, el::ConfigurationType::ToStandardOutput, value);
            break;
        case LOG_ERROR:
            el::Loggers::reconfigureAllLoggers(el::Level::Error, el::ConfigurationType::ToStandardOutput, value);
            break;
    }
#endif
}

//
// Calculate the (linearized) bilateral constraint violations and store them in
// the provided vector. Return the maximum constraint violation.
//
double ChSystemParallel::CalculateConstraintViolation(std::vector<double>& cvec) {
    std::vector<ChLcpConstraint*>& mconstraints = LCP_descriptor->GetConstraintsList();
    cvec.resize(data_manager->num_bilaterals);
    double max_c = 0;

    for (int index = 0; index < data_manager->num_bilaterals; index++) {
        int cntr = data_manager->host_data.bilateral_mapping[index];
        cvec[index] = mconstraints[cntr]->Compute_c_i();
        double abs_c = std::abs(cvec[index]);
        if (abs_c > max_c)
            max_c = abs_c;
    }

    return max_c;
}<|MERGE_RESOLUTION|>--- conflicted
+++ resolved
@@ -21,11 +21,11 @@
 INITIALIZE_EASYLOGGINGPP
 #endif
 ChSystemParallel::ChSystemParallel(unsigned int max_objects) : ChSystem(1000, 10000, false) {
-<<<<<<< HEAD
+
     data_manager = new ChParallelDataManager();
 
     LCP_descriptor = new ChLcpSystemDescriptorParallel(data_manager);
-    contact_container = ChSharedPtr<ChContactContainerParallel>(new ChContactContainerParallel(data_manager));
+    contact_container = std::make_shared<ChContactContainerParallel>(new ChContactContainerParallel(data_manager));
     collision_system = new ChCollisionSystemParallel(data_manager);
 
     collision_system_type = COLLSYS_PARALLEL;
@@ -51,37 +51,7 @@
     data_manager->system_timer.AddTimer("ChLcpSolverParallel_Setup");
     data_manager->system_timer.AddTimer("ChLcpSolverParallel_Stab");
     data_manager->system_timer.AddTimer("ChLcpSolverParallel_M");
-=======
-  data_manager = new ChParallelDataManager();
-
-  LCP_descriptor = new ChLcpSystemDescriptorParallel(data_manager);
-  contact_container = std::make_shared<ChContactContainerParallel>(data_manager);
-  collision_system = new ChCollisionSystemParallel(data_manager);
-
-  collision_system_type = COLLSYS_PARALLEL;
-
-  counter = 0;
-  timer_accumulator.resize(10, 0);
-  cd_accumulator.resize(10, 0);
-  frame_threads = 0;
-  frame_bins = 0;
-  old_timer = 0;
-  old_timer_cd = 0;
-  detect_optimal_threads = false;
-  detect_optimal_bins = false;
-  current_threads = 2;
-
-  data_manager->system_timer.AddTimer("step");
-  data_manager->system_timer.AddTimer("update");
-  data_manager->system_timer.AddTimer("collision");
-  data_manager->system_timer.AddTimer("collision_broad");
-  data_manager->system_timer.AddTimer("collision_narrow");
-  data_manager->system_timer.AddTimer("lcp");
-
-  data_manager->system_timer.AddTimer("ChLcpSolverParallel_Solve");
-  data_manager->system_timer.AddTimer("ChLcpSolverParallel_Setup");
-  data_manager->system_timer.AddTimer("ChLcpSolverParallel_Stab");
->>>>>>> 52e4c14f
+
 #ifdef LOGGINGENABLED
     el::Loggers::reconfigureAllLoggers(el::ConfigurationType::ToStandardOutput, "false");
     el::Loggers::reconfigureAllLoggers(el::ConfigurationType::ToFile, "false");
@@ -94,7 +64,7 @@
 }
 
 int ChSystemParallel::Integrate_Y() {
-<<<<<<< HEAD
+
     LOG(INFO) << "ChSystemParallel::Integrate_Y() Time: " << ChTime;
     // Get the pointer for the system descriptor and store it into the data manager
     data_manager->lcp_system_descriptor = this->LCP_descriptor;
@@ -116,7 +86,7 @@
 
     data_manager->system_timer.start("collision");
     collision_system->Run();
-    collision_system->ReportContacts(this->contact_container.get_ptr());
+    collision_system->ReportContacts(this->contact_container.get());
     data_manager->system_timer.stop("collision");
 
     data_manager->system_timer.start("lcp");
@@ -141,51 +111,6 @@
     DynamicVector<real>& velocities = data_manager->host_data.v;
     custom_vector<real3>& pos_pointer = data_manager->host_data.pos_rigid;
     custom_vector<quaternion>& rot_pointer = data_manager->host_data.rot_rigid;
-=======
-  LOG(INFO) << "ChSystemParallel::Integrate_Y()";
-  // Get the pointer for the system descriptor and store it into the data manager
-  data_manager->lcp_system_descriptor = this->LCP_descriptor;
-  data_manager->body_list = &this->bodylist;
-  data_manager->link_list = &this->linklist;
-  data_manager->other_physics_list = &this->otherphysicslist;
-
-  data_manager->system_timer.Reset();
-  data_manager->system_timer.start("step");
-
-  Setup();
-
-  data_manager->system_timer.start("update");
-  Update();
-  data_manager->system_timer.stop("update");
-
-  data_manager->system_timer.start("collision");
-  collision_system->Run();
-  collision_system->ReportContacts(this->contact_container.get());
-  data_manager->system_timer.stop("collision");
-
-  data_manager->system_timer.start("lcp");
-  ((ChLcpSolverParallel*)(LCP_solver_speed))->RunTimeStep();
-  data_manager->system_timer.stop("lcp");
-
-  data_manager->system_timer.start("update");
-
-  // Iterate over the active bilateral constraints and store their Lagrange
-  // multiplier.
-  std::vector<ChLcpConstraint*>& mconstraints = LCP_descriptor->GetConstraintsList();
-  for (int index = 0; index < data_manager->num_bilaterals; index++) {
-    int cntr = data_manager->host_data.bilateral_mapping[index];
-    mconstraints[cntr]->Set_l_i(data_manager->host_data.gamma[data_manager->num_unilaterals + index]);
-  }
-
-  // Update the constraint reactions.
-  LCPresult_Li_into_reactions(1.0 / this->GetStep());  // R = l/dt  , approximately
-
-  // Scatter the states to the Chrono objects (bodies and shafts) and update
-  // all physics items at the end of the step.
-  DynamicVector<real>& velocities = data_manager->host_data.v;
-  custom_vector<real3>& pos_pointer = data_manager->host_data.pos_rigid;
-  custom_vector<real4>& rot_pointer = data_manager->host_data.rot_rigid;
->>>>>>> 52e4c14f
 
 #pragma omp parallel for
     for (int i = 0; i < bodylist.size(); i++) {
@@ -245,8 +170,8 @@
 // Space is allocated in system-wide vectors for data corresponding to the
 // body.
 //
-<<<<<<< HEAD
-void ChSystemParallel::AddBody(ChSharedPtr<ChBody> newbody) {
+
+void ChSystemParallel::AddBody(std::shared_ptr<ChBody> newbody) {
     // This is only need because bilaterals need to know what bodies to
     // refer to. Not used by contacts
     newbody->SetId(data_manager->num_rigid_bodies);
@@ -267,29 +192,6 @@
 
     // Let derived classes reserve space for specific material surface data
     AddMaterialSurfaceData(newbody);
-=======
-void ChSystemParallel::AddBody(std::shared_ptr<ChBody> newbody) {
-  // This is only need because bilaterals need to know what bodies to
-  // refer to. Not used by contacts
-  newbody->SetId(data_manager->num_rigid_bodies);
-
-  bodylist.push_back(newbody);
-  data_manager->num_rigid_bodies++;
-
-  // Set the system for the body.  Note that this will also add the body's
-  // collision shapes to the collision system if not already done.
-  newbody->SetSystem(this);
-
-  // Reserve space for this body in the system-wide vectors. Note that the
-  // actual data is set in UpdateBodies().
-  data_manager->host_data.pos_rigid.push_back(R3());
-  data_manager->host_data.rot_rigid.push_back(R4());
-  data_manager->host_data.active_rigid.push_back(true);
-  data_manager->host_data.collide_rigid.push_back(true);
-
-  // Let derived classes reserve space for specific material surface data
-  AddMaterialSurfaceData(newbody);
->>>>>>> 52e4c14f
 }
 
 //
@@ -304,17 +206,12 @@
 // class ChSystem.  For now, users must use AddOtherPhysicsItem in order to
 // properly account for the variables of a shaft elelement in ChSystem::Setup().
 //
-<<<<<<< HEAD
-void ChSystemParallel::AddOtherPhysicsItem(ChSharedPtr<ChPhysicsItem> newitem) {
-    if (ChSharedPtr<ChShaft> shaft = newitem.DynamicCastTo<ChShaft>()) {
-        AddShaft(shaft);
-    } else if (ChSharedPtr<fea::ChMesh> mesh = newitem.DynamicCastTo<fea::ChMesh>()) {
-        AddMesh(mesh);
-=======
+
 void ChSystemParallel::AddOtherPhysicsItem(std::shared_ptr<ChPhysicsItem> newitem) {
     if (auto shaft = std::dynamic_pointer_cast<ChShaft>(newitem)) {
         AddShaft(shaft);
->>>>>>> 52e4c14f
+    } else if (auto mesh = std::dynamic_pointer_cast<fea::ChMesh>(newitem)) {
+        AddMesh(mesh);
     } else {
         newitem->SetSystem(this);
         otherphysicslist.push_back(newitem);
@@ -335,13 +232,12 @@
 // it and instead force them to use AddOtherPhysicsItem().  See comment above.
 // Eventually, this should be an override of a virtual function declared by ChSystem.
 //
-<<<<<<< HEAD
-void ChSystemParallel::AddShaft(ChSharedPtr<ChShaft> shaft) {
-    shaft->AddRef();
+
+void ChSystemParallel::AddShaft(std::shared_ptr<ChShaft> shaft) {
     shaft->SetId(data_manager->num_shafts);
     shaft->SetSystem(this);
 
-    shaftlist.push_back(shaft.get_ptr());
+    shaftlist.push_back(shaft.get());
     data_manager->num_shafts++;
 
     // Reserve space for this shaft in the system-wide vectors. Not that the
@@ -349,20 +245,6 @@
     data_manager->host_data.shaft_rot.push_back(0);
     data_manager->host_data.shaft_inr.push_back(0);
     data_manager->host_data.shaft_active.push_back(true);
-=======
-void ChSystemParallel::AddShaft(std::shared_ptr<ChShaft> shaft) {
-  shaft->SetId(data_manager->num_shafts);
-  shaft->SetSystem(this);
-
-  shaftlist.push_back(shaft.get());
-  data_manager->num_shafts++;
-
-  // Reserve space for this shaft in the system-wide vectors. Not that the
-  // actual data is set in UpdateShafts().
-  data_manager->host_data.shaft_rot.push_back(0);
-  data_manager->host_data.shaft_inr.push_back(0);
-  data_manager->host_data.shaft_active.push_back(true);
->>>>>>> 52e4c14f
 }
 
 //
@@ -370,7 +252,7 @@
 // The mesh is passed to the FEM container where it gets added to the system
 // Mesh gets blown up into different data structures, connectivity and nodes are preserved
 // Adding multiple meshes isn't a problem
-void ChSystemParallel::AddMesh(ChSharedPtr<fea::ChMesh> mesh) {
+void ChSystemParallel::AddMesh(std::shared_ptr<fea::ChMesh> mesh) {
     uint num_nodes = mesh->GetNnodes();
     uint num_elements = mesh->GetNelements();
 
@@ -487,7 +369,6 @@
     custom_vector<char>& collide = data_manager->host_data.collide_rigid;
 
 #pragma omp parallel for
-<<<<<<< HEAD
     for (int i = 0; i < bodylist.size(); i++) {
         bodylist[i]->Update(ChTime, false);
         bodylist[i]->VariablesFbLoadForces(GetStep());
@@ -519,47 +400,10 @@
         collide[i] = bodylist[i]->GetCollide();
 
         // Let derived classes set the specific material surface data.
-        UpdateMaterialSurfaceData(i, bodylist[i].get_ptr());
+        UpdateMaterialSurfaceData(i, bodylist[i].get());
 
         bodylist[i]->GetCollisionModel()->SyncPosition();
     }
-=======
-  for (int i = 0; i < bodylist.size(); i++) {
-    bodylist[i]->Update(ChTime, false);
-    bodylist[i]->VariablesFbLoadForces(GetStep());
-    bodylist[i]->VariablesQbLoadSpeed();
-
-    ChMatrix<>& body_qb = bodylist[i]->Variables().Get_qb();
-    ChMatrix<>& body_fb = bodylist[i]->Variables().Get_fb();
-    ChVector<>& body_pos = bodylist[i]->GetPos();
-    ChQuaternion<>& body_rot = bodylist[i]->GetRot();
-
-    data_manager->host_data.v[i * 6 + 0] = body_qb.GetElementN(0);
-    data_manager->host_data.v[i * 6 + 1] = body_qb.GetElementN(1);
-    data_manager->host_data.v[i * 6 + 2] = body_qb.GetElementN(2);
-    data_manager->host_data.v[i * 6 + 3] = body_qb.GetElementN(3);
-    data_manager->host_data.v[i * 6 + 4] = body_qb.GetElementN(4);
-    data_manager->host_data.v[i * 6 + 5] = body_qb.GetElementN(5);
-
-    data_manager->host_data.hf[i * 6 + 0] = body_fb.ElementN(0);
-    data_manager->host_data.hf[i * 6 + 1] = body_fb.ElementN(1);
-    data_manager->host_data.hf[i * 6 + 2] = body_fb.ElementN(2);
-    data_manager->host_data.hf[i * 6 + 3] = body_fb.ElementN(3);
-    data_manager->host_data.hf[i * 6 + 4] = body_fb.ElementN(4);
-    data_manager->host_data.hf[i * 6 + 5] = body_fb.ElementN(5);
-
-    position[i] = R3(body_pos.x, body_pos.y, body_pos.z);
-    rotation[i] = R4(body_rot.e0, body_rot.e1, body_rot.e2, body_rot.e3);
-
-    active[i] = bodylist[i]->IsActive();
-    collide[i] = bodylist[i]->GetCollide();
-
-    // Let derived classes set the specific material surface data.
-    UpdateMaterialSurfaceData(i, bodylist[i].get());
-
-    bodylist[i]->GetCollisionModel()->SyncPosition();
-  }
->>>>>>> 52e4c14f
 }
 
 //
@@ -659,7 +503,6 @@
 // - visualization assets are not updated
 //
 void ChSystemParallel::UpdateOtherPhysics() {
-<<<<<<< HEAD
     double oostep = 1 / GetStep();
     real clamp_speed = data_manager->settings.solver.bilateral_clamp_speed;
     bool clamp = data_manager->settings.solver.clamp_bilaterals;
@@ -674,7 +517,7 @@
         otherphysicslist[i]->VariablesFbLoadForces(GetStep());
         otherphysicslist[i]->VariablesQbLoadSpeed();
 
-        BILATERALTYPE type = GetBilateralType(otherphysicslist[i].get_ptr());
+        BILATERALTYPE type = GetBilateralType(otherphysicslist[i].get());
 
         if (type == UNKNOWN)
             continue;
@@ -684,32 +527,6 @@
         for (int j = 0; j < otherphysicslist[i]->GetDOC_c(); j++)
             data_manager->host_data.bilateral_type.push_back(type);
     }
-=======
-  double oostep = 1 / GetStep();
-  real clamp_speed = data_manager->settings.solver.bilateral_clamp_speed;
-  bool clamp = data_manager->settings.solver.clamp_bilaterals;
-
-  for (int i = 0; i < otherphysicslist.size(); i++) {
-    otherphysicslist[i]->Update(ChTime, false);
-    otherphysicslist[i]->ConstraintsBiReset();
-    otherphysicslist[i]->ConstraintsBiLoad_C(oostep, clamp_speed, clamp);
-    otherphysicslist[i]->ConstraintsBiLoad_Ct(1);
-    otherphysicslist[i]->ConstraintsFbLoadForces(GetStep());
-    otherphysicslist[i]->ConstraintsLoadJacobians();
-    otherphysicslist[i]->VariablesFbLoadForces(GetStep());
-    otherphysicslist[i]->VariablesQbLoadSpeed();
-
-    BILATERALTYPE type = GetBilateralType(otherphysicslist[i].get());
-
-    if (type == UNKNOWN)
-      continue;
-
-    otherphysicslist[i]->InjectConstraints(*LCP_descriptor);
-
-    for (int j = 0; j < otherphysicslist[i]->GetDOC_c(); j++)
-      data_manager->host_data.bilateral_type.push_back(type);
-  }
->>>>>>> 52e4c14f
 }
 
 //
