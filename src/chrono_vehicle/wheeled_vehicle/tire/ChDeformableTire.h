// =============================================================================
// PROJECT CHRONO - http://projectchrono.org
//
// Copyright (c) 2014 projectchrono.org
// All rights reserved.
//
// Use of this source code is governed by a BSD-style license that can be found
// in the LICENSE file at the top level of the distribution and at
// http://projectchrono.org/license-chrono.txt.
//
// =============================================================================
// Authors: Radu Serban
// =============================================================================
//
// Base class for a deformable tire (i.e. modeled with an FEA mesh)
//
// =============================================================================

#ifndef CH_DEFORMABLETIRE_H
#define CH_DEFORMABLETIRE_H

#include "chrono/physics/ChBody.h"
#include "chrono/physics/ChLoadContainer.h"
#include "chrono/physics/ChSystemSMC.h"
#include "chrono/physics/ChLinkMate.h"

#include "chrono/fea/ChContactSurfaceMesh.h"
#include "chrono/fea/ChContactSurfaceNodeCloud.h"
#include "chrono/fea/ChLinkDirFrame.h"
#include "chrono/fea/ChLinkPointFrame.h"
#include "chrono/fea/ChMesh.h"
#include "chrono/fea/ChNodeFEAbase.h"
#include "chrono/assets/ChVisualShapeFEA.h"

#include "chrono_vehicle/wheeled_vehicle/ChTire.h"

namespace chrono {
namespace vehicle {

/// @addtogroup vehicle_wheeled_tire
/// @{

/// Base class for a deformable tire model.
class CH_VEHICLE_API ChDeformableTire : public ChTire {
  public:
    /// Type of the mesh contact surface.
    enum class ContactSurfaceType { NODE_CLOUD, TRIANGLE_MESH };

    /// Construct a deformable tire with the specified name.
    ChDeformableTire(const std::string& name);

    virtual ~ChDeformableTire();

    /// Set the type of contact surface.
    void SetContactSurfaceType(ContactSurfaceType type) { m_contact_type = type; }
    ContactSurfaceType GetContactSurfaceType() const { return m_contact_type; }

    /// Set radius of contact nodes.
    /// This value is relevant only for NODE_CLOUD contact surface type.
    void SetContactNodeRadius(double radius) { m_contact_node_radius = radius; }
    double GetContactNodeRadius() const { return m_contact_node_radius; }

    /// Set thickness of contact faces (radius of swept sphere).
    /// This value is relevant only for TRIANGLE_MESH contact surface type.
    void SetContactFaceThickness(double thickness) { m_contact_face_thickness = thickness; }
    double GetContactFaceThickness() const { return m_contact_face_thickness; }

    /// Get the tire contact material.
    /// Note that this is not set until after tire initialization.
    std::shared_ptr<ChMaterialSurfaceSMC> GetContactMaterial() const { return m_contact_mat; }

    /// Enable/disable tire pressure (default: true).
    void EnablePressure(bool val) { m_pressure_enabled = val; }
    bool IsPressureEnabled() const { return m_pressure_enabled; }

    /// Enable/disable tire contact (default: true).
    void EnableContact(bool val) { m_contact_enabled = val; }
    bool IsContactEnabled() const { return m_contact_enabled; }

    /// Enable/disable tire-rim connection (default: true).
    void EnableRimConnection(bool val) { m_connection_enabled = val; }
    bool IsRimConnectionEnabled() const { return m_connection_enabled; }

    /// Get a handle to the mesh visualization.
    ChVisualShapeFEA* GetMeshVisualization() const { return m_visualization.get(); }

    /// Get the underlying FEA mesh.
    std::shared_ptr<fea::ChMesh> GetMesh() const { return m_mesh; }

    /// Get the mesh contact surface.
    /// If contact is not enabled, an empty shared pointer is returned.
    std::shared_ptr<fea::ChContactSurface> GetContactSurface() const;

    /// Get the load container associated with this tire.
    std::shared_ptr<ChLoadContainer> GetLoadContainer() const { return m_load_container; }

    /// Set the tire pressure.
    void SetPressure(double pressure) {
        assert(m_pressure > 0);
        m_pressure = pressure;
    }

    /// Get the rim radius (inner tire radius).
    virtual double GetRimRadius() const = 0;

    /// Report the tire force and moment.
    /// This generalized force encapsulates the tire-terrain forces, as well as the weight
    /// of the tire itself and is calculated as the resultant of all reaction forces and
    /// torques in the tire-wheel connections, as applied at the wheel body center of mass.
    /// The force and moment are expressed in the global frame.
    virtual TerrainForce ReportTireForce(ChTerrain* terrain) const override;

    /// Add visualization assets for the rigid tire subsystem.
    virtual void AddVisualizationAssets(VisualizationType vis) override final;

    /// Remove visualization assets for the rigid tire subsystem.
    virtual void RemoveVisualizationAssets() override final;

  protected:
    /// Return the default tire pressure.
    virtual double GetDefaultPressure() const = 0;

    /// Return list of nodes connected to the rim.
    virtual std::vector<std::shared_ptr<fea::ChNodeFEAbase>> GetConnectedNodes() const = 0;

    /// Create the FEA nodes and elements.
    /// The wheel rotational axis is assumed to be the Y axis.
    virtual void CreateMesh(const ChFrameMoving<>& wheel_frame,  ///< [in] frame of associated wheel
                            VehicleSide side                     ///< [in] left/right vehicle side
                            ) = 0;

    /// Create the ChLoad for applying pressure to the tire.
    /// A derived class must create a load and add it to the underlying load container.
    virtual void CreatePressureLoad() = 0;

    /// Create the contact surface for the tire mesh.
    /// A derived class must create a contact surface and add it to the underlying mesh.
    virtual void CreateContactSurface() = 0;

    /// Create the tire-rim connections.
    /// A derived class must create the various constraints between the tire and the
    /// provided wheel body and add them to the underlying system.
    virtual void CreateRimConnections(std::shared_ptr<ChBody> wheel  ///< [in] associated wheel body
                                      ) = 0;

    /// Create the SMC contact material.
    virtual void CreateContactMaterial() = 0;

    std::shared_ptr<fea::ChMesh> m_mesh;                                ///< tire mesh
    std::shared_ptr<ChLoadContainer> m_load_container;                  ///< load container (for pressure load)
    std::vector<std::shared_ptr<fea::ChLinkPointFrame>> m_connections;  ///< tire-wheel point connections
    std::vector<std::shared_ptr<fea::ChLinkDirFrame>> m_connectionsD;   ///< tire-wheel direction connections
    std::vector<std::shared_ptr<ChLinkMateFix>> m_connectionsF;         ///< tire-wheel fix connection (point+rotation)

    bool m_connection_enabled;  ///< enable tire connections to rim
    bool m_pressure_enabled;    ///< enable internal tire pressure
    bool m_contact_enabled;     ///< enable tire-terrain contact

    double m_pressure;  ///< internal tire pressure

    ContactSurfaceType m_contact_type;  ///< type of contact surface model (node cloud or mesh)
    double m_contact_node_radius;       ///< node radius (for node cloud contact surface)
    double m_contact_face_thickness;    ///< face thickness (for mesh contact surface)

    std::shared_ptr<ChMaterialSurfaceSMC> m_contact_mat;  ///< tire contact material
    std::shared_ptr<ChVisualShapeFEA> m_visualization;    ///< tire mesh visualization

<<<<<<< HEAD
    // private:
    // The following two functions are marked as final.
    // The mass properties of a deformable tire are implicitly included through
    // the FEA mesh.  To prevent double counting the mass and inertia of a
    // deformable tire, these functions must always return 0.
    virtual double GetMass() const final { return 0; }
    virtual ChVector<> GetInertia() const final { return ChVector<>(0, 0, 0); }
=======
    // The mass properties of a deformable tire are implicitly included through the FEA mesh.
    // No mass and inertia are added to the associated spindle body.
    virtual double GetAddedMass() const final { return 0; }
    virtual ChVector<> GetAddedInertia() const final { return ChVector<>(0, 0, 0); }

     /// Return the tire mass.
    virtual void InitializeInertiaProperties() override final;

    /// Return the tire moments of inertia (in the tire centroidal frame).
    virtual void UpdateInertiaProperties() override final;
>>>>>>> ab759812

    /// Initialize this tire by associating it to the specified wheel.
    virtual void Initialize(std::shared_ptr<ChWheel> wheel) override;

    /// Get the tire force and moment.
    /// A ChDeformableTire always returns zero forces and moments since tire forces
    /// are implicitly applied to the associated wheel through the tire-wheel connections.
    virtual TerrainForce GetTireForce() const override;
};

/// @} vehicle_wheeled_tire

}  // end namespace vehicle
}  // end namespace chrono

#endif<|MERGE_RESOLUTION|>--- conflicted
+++ resolved
@@ -165,26 +165,16 @@
     std::shared_ptr<ChMaterialSurfaceSMC> m_contact_mat;  ///< tire contact material
     std::shared_ptr<ChVisualShapeFEA> m_visualization;    ///< tire mesh visualization
 
-<<<<<<< HEAD
-    // private:
-    // The following two functions are marked as final.
-    // The mass properties of a deformable tire are implicitly included through
-    // the FEA mesh.  To prevent double counting the mass and inertia of a
-    // deformable tire, these functions must always return 0.
-    virtual double GetMass() const final { return 0; }
-    virtual ChVector<> GetInertia() const final { return ChVector<>(0, 0, 0); }
-=======
     // The mass properties of a deformable tire are implicitly included through the FEA mesh.
     // No mass and inertia are added to the associated spindle body.
-    virtual double GetAddedMass() const final { return 0; }
-    virtual ChVector<> GetAddedInertia() const final { return ChVector<>(0, 0, 0); }
+    virtual double GetAddedMass() const override final { return 0; }
+    virtual ChVector<> GetAddedInertia() const override final { return ChVector<>(0, 0, 0); }
 
      /// Return the tire mass.
     virtual void InitializeInertiaProperties() override final;
 
     /// Return the tire moments of inertia (in the tire centroidal frame).
     virtual void UpdateInertiaProperties() override final;
->>>>>>> ab759812
 
     /// Initialize this tire by associating it to the specified wheel.
     virtual void Initialize(std::shared_ptr<ChWheel> wheel) override;
