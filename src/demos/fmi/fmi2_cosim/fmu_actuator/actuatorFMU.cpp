// =============================================================================
// PROJECT CHRONO - http://projectchrono.org
//
// Copyright (c) 2023 projectchrono.org
// All rights reserved.
//
// Use of this source code is governed by a BSD-style license that can be found
// in the LICENSE file at the top level of the distribution and at
// http://projectchrono.org/license-chrono.txt.
//
// =============================================================================
// Authors: Radu Serban
// =============================================================================

#include <cassert>
#include <map>
#include <algorithm>

#include "chrono/solver/ChDirectSolverLS.h"
#include "chrono/serialization/ChArchive.h"

#include "actuatorFMU.h"

using namespace chrono;
using namespace chrono::fmi2;

// -----------------------------------------------------------------------------

// Create an instance of this FMU
::fmi2::FmuComponentBase* ::fmi2::fmi2InstantiateIMPL(fmi2String instanceName,
                                                      fmi2Type fmuType,
                                                      fmi2String fmuGUID,
                                                      fmi2String fmuResourceLocation,
                                                      const fmi2CallbackFunctions* functions,
                                                      fmi2Boolean visible,
                                                      fmi2Boolean loggingOn) {
    return new FmuComponent(instanceName, fmuType, fmuGUID, fmuResourceLocation, functions, visible, loggingOn);
}

// -----------------------------------------------------------------------------

FmuComponent::FmuComponent(fmi2String instanceName,
                           fmi2Type fmuType,
                           fmi2String fmuGUID,
                           fmi2String fmuResourceLocation,
                           const fmi2CallbackFunctions* functions,
                           fmi2Boolean visible,
                           fmi2Boolean loggingOn)
    : FmuChronoComponentBase(instanceName, fmuType, fmuGUID, fmuResourceLocation, functions, visible, loggingOn), have_s0(false) {
    // Initialize FMU type
    initializeType(fmuType);

    // Set start values for FMU input and output variables
    init_F = 0;
    s = 0;
    sd = 0;
    Uref = 0;
    F = 0;

    // Set FIXED PARAMETERS for this FMU
    AddFmuVariable(&init_F, "init_F", FmuVariable::Type::Real, "N", "initial load",              //
                   FmuVariable::CausalityType::parameter, FmuVariable::VariabilityType::fixed);  //

    // Set CONTINOUS INPUTS for this FMU
    AddFmuVariable(&s, "s", FmuVariable::Type::Real, "m", "actuator length",                       //
                   FmuVariable::CausalityType::input, FmuVariable::VariabilityType::continuous);   //
    AddFmuVariable(&sd, "sd", FmuVariable::Type::Real, "m/s", "actuator length rate",              //
                   FmuVariable::CausalityType::input, FmuVariable::VariabilityType::continuous);   //
    AddFmuVariable(&Uref, "Uref", FmuVariable::Type::Real, "1", "input signal",                    //
                   FmuVariable::CausalityType::input, FmuVariable::VariabilityType::continuous);   //

    // Set CONTINUOUS OUTPUTS from this FMU
    AddFmuVariable(&F, "F", FmuVariable::Type::Real, "N", "actuator force",                        //
                   FmuVariable::CausalityType::output, FmuVariable::VariabilityType::continuous);  //
    AddFmuVariable(&p1, "p1", FmuVariable::Type::Real, "N/m2", "piston pressure 1",                //
                   FmuVariable::CausalityType::output, FmuVariable::VariabilityType::continuous);  //
    AddFmuVariable(&p2, "p2", FmuVariable::Type::Real, "N/m2", "piston pressure 2",                //
                   FmuVariable::CausalityType::output, FmuVariable::VariabilityType::continuous);  //

    // Set CONTINUOUS LOCALS for this FMU
    AddFmuVariable(&U, "U", FmuVariable::Type::Real, "1", "valve position",                       //
                   FmuVariable::CausalityType::output, FmuVariable::VariabilityType::continuous);  //

    // Specify variable dependencies
    DeclareVariableDependencies("F", {"s", "sd", "Uref"});
    DeclareVariableDependencies("p1", {"s", "sd", "Uref"});
    DeclareVariableDependencies("p2", {"s", "sd", "Uref"});
    DeclareVariableDependencies("U", {"Uref"});

    // Specify functions to process input variables (at beginning of step)
    AddPreStepFunction([this]() { this->m_actuator->SetActuatorLength(s, sd); });
    AddPreStepFunction([this]() { this->m_actuation->SetSetpoint(Uref, this->GetTime()); });

    // Specify functions to calculate FMU outputs (at end of step)
    AddPostStepFunction([this]() { this->CalculateActuatorForce(); });
    AddPostStepFunction([this]() { this->CalculatePistonPressures(); });
    AddPostStepFunction([this]() { this->CalculateValvePosition(); });
}

void FmuComponent::CalculateActuatorForce() {
    F = m_actuator->GetActuatorForce();
}

void FmuComponent::CalculatePistonPressures() {
    auto p = m_actuator->GetCylinderPressures();
    p1 = p[0];
    p2 = p[1];
}

void FmuComponent::CalculateValvePosition() {
    U = m_actuator->GetValvePosition();
}

void FmuComponent::preModelDescriptionExport() {
    exitInitializationModeIMPL();
}

void FmuComponent::postModelDescriptionExport() {}

fmi2Status FmuComponent::enterInitializationModeIMPL() {
    return fmi2Status::fmi2OK;
}

fmi2Status FmuComponent::exitInitializationModeIMPL() {
    // 1. Construct hydraulic actuator (must have parameters)

    // Set gravitational acceleration
    ChVector3d Gacc(0, 0, -9.8);
    sys.SetGravitationalAcceleration(Gacc);

    // Create the actuation object
    m_actuation = chrono_types::make_shared<ChFunctionSetpoint>();

    // Construct the hydraulic actuator
    m_actuator = chrono_types::make_shared<ChHydraulicActuator2>();
    m_actuator->SetInputFunction(m_actuation);
    m_actuator->Cylinder().SetInitialChamberLengths(0.221, 0.221);
    m_actuator->Cylinder().SetInitialChamberPressures(3.3e6, 4.4e6);
    m_actuator->DirectionalValve().SetInitialSpoolPosition(0);
    sys.Add(m_actuator);

    // 2. Complete construction of the hydraulic actuator (must have s and init_F)
    m_actuator->SetActuatorInitialLength(s);
    m_actuator->SetInitialLoad(init_F);
    m_actuator->Initialize();

    // 3. Initialize FMU outputs (in case they are queried before the first step)
    CalculateActuatorForce();
    CalculatePistonPressures();
    CalculateValvePosition();

<<<<<<< HEAD
    sys.DoAssembly(AssemblyLevel::FULL);

    return fmi2Status::fmi2OK;
=======
    sys.DoAssembly(AssemblyAnalysis::Level::FULL);
>>>>>>> ac26504b
}

fmi2Status FmuComponent::doStepIMPL(fmi2Real currentCommunicationPoint,
                                    fmi2Real communicationStepSize,
                                    fmi2Boolean noSetFMUStatePriorToCurrentPoint) {
    // Set initial actuator length at t=0
    if (!have_s0) {
        std::cout << "Setting s0 = " << s << std::endl;
        m_actuator->SetActuatorInitialLength(s);
        have_s0 = true;
    }

    // Advance FMU state to next communication point
    while (m_time < currentCommunicationPoint + communicationStepSize) {
        fmi2Real step_size = std::min((currentCommunicationPoint + communicationStepSize - m_time),
                                      std::min(communicationStepSize, m_stepSize));

        sys.DoStepDynamics(step_size);
        ////sendToLog("time: " + std::to_string(m_time) + "\n", fmi2Status::fmi2OK, "logAll");

        m_time += step_size;
    }

    return fmi2Status::fmi2OK;
}<|MERGE_RESOLUTION|>--- conflicted
+++ resolved
@@ -149,13 +149,9 @@
     CalculatePistonPressures();
     CalculateValvePosition();
 
-<<<<<<< HEAD
-    sys.DoAssembly(AssemblyLevel::FULL);
+    sys.DoAssembly(AssemblyAnalysis::Level::FULL);
 
     return fmi2Status::fmi2OK;
-=======
-    sys.DoAssembly(AssemblyAnalysis::Level::FULL);
->>>>>>> ac26504b
 }
 
 fmi2Status FmuComponent::doStepIMPL(fmi2Real currentCommunicationPoint,
