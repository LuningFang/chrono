--- conflicted
+++ resolved
@@ -42,12 +42,9 @@
   demo_IRR_prismatic_limits
   demo_IRR_callbackNSC
   demo_IRR_callbackSMC
-<<<<<<< HEAD
-  demo_IRR_motors
-=======
   demo_IRR_OpenSim_parser
   demo_IRR_report_collisions
->>>>>>> f64d522f
+  demo_IRR_motors
 )
 
 #--------------------------------------------------------------
