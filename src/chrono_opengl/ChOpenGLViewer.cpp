--- conflicted
+++ resolved
@@ -199,7 +199,7 @@
             model_cylinder.clear();
             model_obj.clear();
             for (int i = 0; i < physics_system->Get_bodylist()->size(); i++) {
-                ChSharedPtr<ChBody> abody = physics_system->Get_bodylist()->at(i);
+                auto abody = physics_system->Get_bodylist()->at(i);
                 DrawObject(abody);
             }
             if (model_box.size() > 0) {
@@ -230,61 +230,17 @@
             cloud_data.resize(physics_system->Get_bodylist()->size());
 #pragma omp parallel for
             for (int i = 0; i < physics_system->Get_bodylist()->size(); i++) {
-                ChSharedPtr<ChBody> abody = physics_system->Get_bodylist()->at(i);
+                auto abody = physics_system->Get_bodylist()->at(i);
                 ChVector<> pos = abody->GetPos();
                 cloud_data[i] = glm::vec3(pos.x, pos.y, pos.z);
             }
         }
 
-<<<<<<< HEAD
         if (render_mode == POINTS) {
             cloud.Update(cloud_data);
             glm::mat4 model(1);
             cloud.Draw(projection, view * model);
         }
-=======
-    if (render_mode != POINTS) {
-      model_box.clear();
-      model_sphere.clear();
-      model_cone.clear();
-      model_cylinder.clear();
-      model_obj.clear();
-      for (int i = 0; i < physics_system->Get_bodylist()->size(); i++) {
-        std::shared_ptr<ChBody> abody = physics_system->Get_bodylist()->at(i);
-        DrawObject(abody);
-      }
-      if (model_box.size() > 0) {
-        box.Update(model_box);
-        box.Draw(projection, view);
-      }
-      if (model_sphere.size() > 0) {
-        sphere.Update(model_sphere);
-        sphere.Draw(projection, view);
-      }
-      if (model_cone.size() > 0) {
-        cone.Update(model_cone);
-        cone.Draw(projection, view);
-      }
-      if (model_cylinder.size() > 0) {
-        cylinder.Update(model_cylinder);
-        cylinder.Draw(projection, view);
-      }
-      if (model_obj.size() > 0) {
-        for (std::map<std::string, ChOpenGLMesh>::iterator iter = obj_files.begin(); iter != obj_files.end(); iter++) {
-          (*iter).second.Update(model_obj[(*iter).first]);
-          (*iter).second.Draw(projection, view);
-        }
-      }
-    } else {
-      cloud_data.resize(physics_system->Get_bodylist()->size());
-#pragma omp parallel for
-      for (int i = 0; i < physics_system->Get_bodylist()->size(); i++) {
-    	std::shared_ptr<ChBody> abody = physics_system->Get_bodylist()->at(i);
-        ChVector<> pos = abody->GetPos();
-        cloud_data[i] = glm::vec3(pos.x, pos.y, pos.z);
-      }
-    }
->>>>>>> 52e4c14f
 
         RenderFluid();
         RenderFEA();
@@ -311,17 +267,10 @@
     fps = 1.0 / current_time;
 }
 
-<<<<<<< HEAD
-void ChOpenGLViewer::DrawObject(ChSharedPtr<ChBody> abody) {
+void ChOpenGLViewer::DrawObject(std::shared_ptr<ChBody> abody) {
     if (abody->GetAssets().size() == 0) {
         return;
     }
-=======
-void ChOpenGLViewer::DrawObject(std::shared_ptr<ChBody> abody) {
-  if (abody->GetAssets().size() == 0) {
-    return;
-  }
->>>>>>> 52e4c14f
 
     const Vector pos = abody->GetFrame_REF_to_abs().GetPos();
 
@@ -330,11 +279,10 @@
     Vector axis;
     rot.Q_to_AngAxis(angle, axis);
 
-<<<<<<< HEAD
     for (int i = 0; i < abody->GetAssets().size(); i++) {
-        ChSharedPtr<ChAsset> asset = abody->GetAssets().at(i);
-
-        if (!asset.IsType<ChVisualization>()) {
+        auto asset = abody->GetAssets().at(i);
+
+        if (!std::dynamic_pointer_cast<ChVisualization>(asset)) {
             continue;
         }
 
@@ -346,7 +294,7 @@
         lrot.Normalize();
         lrot.Q_to_AngAxis(angle, axis);
 
-        if (asset.IsType<ChSphereShape>()) {
+        if (std::dynamic_pointer_cast<ChSphereShape>(asset)) {
             ChSphereShape* sphere_shape = ((ChSphereShape*)(asset.get_ptr()));
             float radius = sphere_shape->GetSphereGeometry().rad;
             ChVector<> pos_final = pos + center;
@@ -356,7 +304,7 @@
             model = glm::scale(model, glm::vec3(radius, radius, radius));
             model_sphere.push_back(model);
 
-        } else if (asset.IsType<ChEllipsoidShape>()) {
+        } else if (std::dynamic_pointer_cast<ChEllipsoidShape>(asset)) {
             ChEllipsoidShape* ellipsoid_shape = ((ChEllipsoidShape*)(asset.get_ptr()));
             Vector radius = ellipsoid_shape->GetEllipsoidGeometry().rad;
             ChVector<> pos_final = pos + center;
@@ -365,7 +313,7 @@
             model = glm::scale(model, glm::vec3(radius.x, radius.y, radius.z));
             model_sphere.push_back(model);
 
-        } else if (asset.IsType<ChBoxShape>()) {
+        } else if (std::dynamic_pointer_cast<ChBoxShape>(asset)) {
             ChBoxShape* box_shape = ((ChBoxShape*)(asset.get_ptr()));
             ChVector<> pos_final = pos + center;
             Vector radius = box_shape->GetBoxGeometry().Size;
@@ -375,7 +323,7 @@
             model = glm::scale(model, glm::vec3(radius.x, radius.y, radius.z));
             model_box.push_back(model);
 
-        } else if (asset.IsType<ChCylinderShape>()) {
+        } else if (std::dynamic_pointer_cast<ChCylinderShape>(asset)) {
             ChCylinderShape* cylinder_shape = ((ChCylinderShape*)(asset.get_ptr()));
             double rad = cylinder_shape->GetCylinderGeometry().rad;
             double height = cylinder_shape->GetCylinderGeometry().p1.y - cylinder_shape->GetCylinderGeometry().p2.y;
@@ -391,7 +339,7 @@
             model = glm::scale(model, glm::vec3(rad, height * .5, rad));
             model_cylinder.push_back(model);
 
-        } else if (asset.IsType<ChConeShape>()) {
+        } else if (std::dynamic_pointer_cast<ChConeShape>(asset)) {
             ChConeShape* cone_shape = ((ChConeShape*)(asset.get_ptr()));
             Vector rad = cone_shape->GetConeGeometry().rad;
             ChVector<> pos_final = pos + center;
@@ -400,7 +348,7 @@
             model = glm::scale(model, glm::vec3(rad.x, rad.y, rad.z));
             model_cone.push_back(model);
 
-        } else if (asset.IsType<ChRoundedBoxShape>()) {
+        } else if (std::dynamic_pointer_cast<ChRoundedBoxShape>(asset)) {
             ChRoundedBoxShape* shape = ((ChRoundedBoxShape*)(asset.get_ptr()));
             Vector rad = shape->GetRoundedBoxGeometry().Size;
             double radsphere = shape->GetRoundedBoxGeometry().radsphere;
@@ -458,7 +406,7 @@
                                    glm::vec3(pos_final.x + local.x, pos_final.y + local.y, pos_final.z + local.z));
             model = glm::scale(model, glm::vec3(radsphere));
             model_sphere.push_back(model);
-        } else if (asset.IsType<ChCapsuleShape>()) {
+        } else if (std::dynamic_pointer_cast<ChCapsuleShape>(asset)) {
             ChCapsuleShape* capsule_shape = ((ChCapsuleShape*)(asset.get_ptr()));
             double rad = capsule_shape->GetCapsuleGeometry().rad;
             double height = capsule_shape->GetCapsuleGeometry().hlen;
@@ -486,7 +434,7 @@
             model = glm::scale(model, glm::vec3(rad));
             model_sphere.push_back(model);
 
-        } else if (asset.IsType<ChTriangleMeshShape>()) {
+        } else if (std::dynamic_pointer_cast<ChTriangleMeshShape>(asset)) {
             ChTriangleMeshShape* trimesh_shape = ((ChTriangleMeshShape*)(asset.get_ptr()));
             ChVector<> pos_final = pos + center;
             model = glm::translate(glm::mat4(1), glm::vec3(pos_final.x, pos_final.y, pos_final.z));
@@ -502,164 +450,6 @@
             } else {
                 model_obj[trimesh_shape->GetName()].push_back(model);
             }
-=======
-  for (int i = 0; i < abody->GetAssets().size(); i++) {
-    std::shared_ptr<ChAsset> asset = abody->GetAssets().at(i);
-
-    if (!std::dynamic_pointer_cast<ChVisualization>(asset)) {
-      continue;
-    }
-
-    ChVisualization* visual_asset = static_cast<ChVisualization*>(asset.get());
-    Vector center = visual_asset->Pos;
-    center = rot.Rotate(center);
-    Quaternion lrot = visual_asset->Rot.Get_A_quaternion();
-    lrot = rot % lrot;
-    lrot.Normalize();
-    lrot.Q_to_AngAxis(angle, axis);
-
-    if (auto sphere_shape = std::dynamic_pointer_cast<ChSphereShape>(asset)) {
-        double radius = sphere_shape->GetSphereGeometry().rad;
-        ChVector<> pos_final = pos + center;
-
-        model = glm::translate(glm::mat4(1), glm::vec3(pos_final.x, pos_final.y, pos_final.z));
-        model = glm::rotate(model, float(angle), glm::vec3(axis.x, axis.y, axis.z));
-        model = glm::scale(model, glm::vec3(radius, radius, radius));
-        model_sphere.push_back(model);
-
-    } else if (auto ellipsoid_shape = std::dynamic_pointer_cast<ChEllipsoidShape>(asset)) {
-        Vector radius = ellipsoid_shape->GetEllipsoidGeometry().rad;
-        ChVector<> pos_final = pos + center;
-        model = glm::translate(glm::mat4(1), glm::vec3(pos_final.x, pos_final.y, pos_final.z));
-        model = glm::rotate(model, float(angle), glm::vec3(axis.x, axis.y, axis.z));
-        model = glm::scale(model, glm::vec3(radius.x, radius.y, radius.z));
-        model_sphere.push_back(model);
-    } else if (auto box_shape = std::dynamic_pointer_cast<ChBoxShape>(asset)) {
-        ChVector<> pos_final = pos + center;
-        Vector radius = box_shape->GetBoxGeometry().Size;
-
-        model = glm::translate(glm::mat4(1), glm::vec3(pos_final.x, pos_final.y, pos_final.z));
-        model = glm::rotate(model, float(angle), glm::vec3(axis.x, axis.y, axis.z));
-        model = glm::scale(model, glm::vec3(radius.x, radius.y, radius.z));
-        model_box.push_back(model);
-    } else if (auto cylinder_shape = std::dynamic_pointer_cast<ChCylinderShape>(asset)) {
-        double rad = cylinder_shape->GetCylinderGeometry().rad;
-        double height = cylinder_shape->GetCylinderGeometry().p1.y - cylinder_shape->GetCylinderGeometry().p2.y;
-        // Quaternion rott(1,0,0,0);
-        Quaternion lrot = visual_asset->Rot.Get_A_quaternion();
-        // lrot = lrot % rott;
-        lrot = rot % lrot;
-
-        lrot.Q_to_AngAxis(angle, axis);
-        ChVector<> pos_final = pos + center;
-        model = glm::translate(glm::mat4(1), glm::vec3(pos_final.x, pos_final.y, pos_final.z));
-        model = glm::rotate(model, float(angle), glm::vec3(axis.x, axis.y, axis.z));
-        model = glm::scale(model, glm::vec3(rad, height * .5, rad));
-        model_cylinder.push_back(model);
-    } else if (auto cone_shape = std::dynamic_pointer_cast<ChConeShape>(asset)) {
-        Vector rad = cone_shape->GetConeGeometry().rad;
-        ChVector<> pos_final = pos + center;
-        model = glm::translate(glm::mat4(1), glm::vec3(pos_final.x, pos_final.y, pos_final.z));
-        model = glm::rotate(model, float(angle), glm::vec3(axis.x, axis.y, axis.z));
-        model = glm::scale(model, glm::vec3(rad.x, rad.y, rad.z));
-        model_cone.push_back(model);
-    } else if (auto shape = std::dynamic_pointer_cast<ChRoundedBoxShape>(asset)) {
-        Vector rad = shape->GetRoundedBoxGeometry().Size;
-        double radsphere = shape->GetRoundedBoxGeometry().radsphere;
-        ChVector<> pos_final = pos + center;
-        model = glm::translate(glm::mat4(1), glm::vec3(pos_final.x, pos_final.y, pos_final.z));
-        model = glm::rotate(model, float(angle), glm::vec3(axis.x, axis.y, axis.z));
-        model = glm::scale(model, glm::vec3(rad.x, rad.y, rad.z));
-        model_box.push_back(model);
-
-        glm::vec3 local = glm::rotate(glm::vec3(rad.x, rad.y, rad.z), float(angle), glm::vec3(axis.x, axis.y, axis.z));
-        model = glm::translate(glm::mat4(1),
-                               glm::vec3(pos_final.x + local.x, pos_final.y + local.y, pos_final.z + local.z));
-        model = glm::scale(model, glm::vec3(radsphere));
-        model_sphere.push_back(model);
-
-        local = glm::rotate(glm::vec3(rad.x, rad.y, -rad.z), float(angle), glm::vec3(axis.x, axis.y, axis.z));
-        model = glm::translate(glm::mat4(1),
-                               glm::vec3(pos_final.x + local.x, pos_final.y + local.y, pos_final.z + local.z));
-        model = glm::scale(model, glm::vec3(radsphere));
-        model_sphere.push_back(model);
-
-        local = glm::rotate(glm::vec3(-rad.x, rad.y, rad.z), float(angle), glm::vec3(axis.x, axis.y, axis.z));
-        model = glm::translate(glm::mat4(1),
-                               glm::vec3(pos_final.x + local.x, pos_final.y + local.y, pos_final.z + local.z));
-        model = glm::scale(model, glm::vec3(radsphere));
-        model_sphere.push_back(model);
-
-        local = glm::rotate(glm::vec3(-rad.x, rad.y, -rad.z), float(angle), glm::vec3(axis.x, axis.y, axis.z));
-        model = glm::translate(glm::mat4(1),
-                               glm::vec3(pos_final.x + local.x, pos_final.y + local.y, pos_final.z + local.z));
-        model = glm::scale(model, glm::vec3(radsphere));
-        model_sphere.push_back(model);
-
-        local = glm::rotate(glm::vec3(rad.x, -rad.y, rad.z), float(angle), glm::vec3(axis.x, axis.y, axis.z));
-        model = glm::translate(glm::mat4(1),
-                               glm::vec3(pos_final.x + local.x, pos_final.y + local.y, pos_final.z + local.z));
-        model = glm::scale(model, glm::vec3(radsphere));
-        model_sphere.push_back(model);
-
-        local = glm::rotate(glm::vec3(rad.x, -rad.y, -rad.z), float(angle), glm::vec3(axis.x, axis.y, axis.z));
-        model = glm::translate(glm::mat4(1),
-                               glm::vec3(pos_final.x + local.x, pos_final.y + local.y, pos_final.z + local.z));
-        model = glm::scale(model, glm::vec3(radsphere));
-        model_sphere.push_back(model);
-
-        local = glm::rotate(glm::vec3(-rad.x, -rad.y, rad.z), float(angle), glm::vec3(axis.x, axis.y, axis.z));
-        model = glm::translate(glm::mat4(1),
-                               glm::vec3(pos_final.x + local.x, pos_final.y + local.y, pos_final.z + local.z));
-        model = glm::scale(model, glm::vec3(radsphere));
-        model_sphere.push_back(model);
-
-        local = glm::rotate(glm::vec3(-rad.x, -rad.y, -rad.z), float(angle), glm::vec3(axis.x, axis.y, axis.z));
-        model = glm::translate(glm::mat4(1),
-                               glm::vec3(pos_final.x + local.x, pos_final.y + local.y, pos_final.z + local.z));
-        model = glm::scale(model, glm::vec3(radsphere));
-        model_sphere.push_back(model);
-    } else if (auto capsule_shape = std::dynamic_pointer_cast<ChCapsuleShape>(asset)) {
-        double rad = capsule_shape->GetCapsuleGeometry().rad;
-        double height = capsule_shape->GetCapsuleGeometry().hlen;
-        // Quaternion rott(1,0,0,0);
-        Quaternion lrot = visual_asset->Rot.Get_A_quaternion();
-        // lrot = lrot % rott;
-        lrot = rot % lrot;
-
-        lrot.Q_to_AngAxis(angle, axis);
-        ChVector<> pos_final = pos + center;
-        model = glm::translate(glm::mat4(1), glm::vec3(pos_final.x, pos_final.y, pos_final.z));
-        model = glm::rotate(model, float(angle), glm::vec3(axis.x, axis.y, axis.z));
-        model = glm::scale(model, glm::vec3(rad, height, rad));
-        model_cylinder.push_back(model);
-        glm::vec3 local = glm::rotate(glm::vec3(0, height, 0), float(angle), glm::vec3(axis.x, axis.y, axis.z));
-        model = glm::translate(glm::mat4(1),
-                               glm::vec3(pos_final.x + local.x, pos_final.y + local.y, pos_final.z + local.z));
-        model = glm::scale(model, glm::vec3(rad));
-        model_sphere.push_back(model);
-
-        local = glm::rotate(glm::vec3(0, -height, 0), float(angle), glm::vec3(axis.x, axis.y, axis.z));
-
-        model = glm::translate(glm::mat4(1),
-                               glm::vec3(pos_final.x + local.x, pos_final.y + local.y, pos_final.z + local.z));
-        model = glm::scale(model, glm::vec3(rad));
-        model_sphere.push_back(model);
-    } else if (auto trimesh_shape = std::dynamic_pointer_cast<ChTriangleMeshShape>(asset)) {
-        ChVector<> pos_final = pos + center;
-        model = glm::translate(glm::mat4(1), glm::vec3(pos_final.x, pos_final.y, pos_final.z));
-        model = glm::rotate(model, float(angle), glm::vec3(axis.x, axis.y, axis.z));
-
-        if (obj_files.find(trimesh_shape->GetName()) == obj_files.end()) {
-            ChOpenGLMaterial pillow(glm::vec3(196.0f, 77.0f, 88.0f) / 255.0f * .5f,
-                                    glm::vec3(196.0f, 77.0f, 88.0f) / 255.0f, glm::vec3(1, 1, 1));
-            std::cout << trimesh_shape->GetName() << std::endl;
-            obj_files[trimesh_shape->GetName()].Initialize(trimesh_shape.get(), pillow);
-            obj_files[trimesh_shape->GetName()].AttachShader(&main_shader);
-            model_obj[trimesh_shape->GetName()].push_back(model);
-        } else {
-            model_obj[trimesh_shape->GetName()].push_back(model);
->>>>>>> 52e4c14f
         }
     }
 }
